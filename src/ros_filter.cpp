/*
 * Copyright (c) 2014, 2015, 2016, Charles River Analytics, Inc.
 * All rights reserved.
 *
 * Redistribution and use in source and binary forms, with or without
 * modification, are permitted provided that the following conditions
 * are met:
 *
 * 1. Redistributions of source code must retain the above copyright
 * notice, this list of conditions and the following disclaimer.
 * 2. Redistributions in binary form must reproduce the above
 * copyright notice, this list of conditions and the following
 * disclaimer in the documentation and/or other materials provided
 * with the distribution.
 * 3. Neither the name of the copyright holder nor the names of its
 * contributors may be used to endorse or promote products derived
 * from this software without specific prior written permission.
 *
 * THIS SOFTWARE IS PROVIDED BY THE COPYRIGHT HOLDERS AND CONTRIBUTORS
 * "AS IS" AND ANY EXPRESS OR IMPLIED WARRANTIES, INCLUDING, BUT NOT
 * LIMITED TO, THE IMPLIED WARRANTIES OF MERCHANTABILITY AND FITNESS
 * FOR A PARTICULAR PURPOSE ARE DISCLAIMED. IN NO EVENT SHALL THE
 * COPYRIGHT HOLDER OR CONTRIBUTORS BE LIABLE FOR ANY DIRECT, INDIRECT,
 * INCIDENTAL, SPECIAL, EXEMPLARY, OR CONSEQUENTIAL DAMAGES (INCLUDING,
 * BUT NOT LIMITED TO, PROCUREMENT OF SUBSTITUTE GOODS OR SERVICES;
 * LOSS OF USE, DATA, OR PROFITS; OR BUSINESS INTERRUPTION) HOWEVER
 * CAUSED AND ON ANY THEORY OF LIABILITY, WHETHER IN CONTRACT, STRICT
 * LIABILITY, OR TORT (INCLUDING NEGLIGENCE OR OTHERWISE) ARISING IN
 * ANY WAY OUT OF THE USE OF THIS SOFTWARE, EVEN IF ADVISED OF THE
 * POSSIBILITY OF SUCH DAMAGE.
 */

#include "robot_localization/ros_filter.h"
#include "robot_localization/filter_utilities.h"
#include "robot_localization/ekf.h"
#include "robot_localization/ukf.h"

#include <tf2_geometry_msgs/tf2_geometry_msgs.h>

#include <algorithm>
#include <map>
#include <string>
#include <utility>
#include <vector>
#include <limits>

namespace RobotLocalization
{
  template<typename T>
  RosFilter<T>::RosFilter(std::vector<double> args) :
      staticDiagErrorLevel_(diagnostic_msgs::DiagnosticStatus::OK),
      tfListener_(tfBuffer_),
      dynamicDiagErrorLevel_(diagnostic_msgs::DiagnosticStatus::OK),
      filter_(args),
      frequency_(30.0),
      historyLength_(0),
      lastSetPoseTime_(0),
      latestControl_(),
      latestControlTime_(0),
      tfTimeout_(ros::Duration(0)),
      nhLocal_("~"),
      printDiagnostics_(true),
      gravitationalAcc_(9.80665),
      publishTransform_(true),
      publishAcceleration_(false),
      twoDMode_(false),
      useControl_(false),
      smoothLaggedData_(false)
  {
    stateVariableNames_.push_back("X");
    stateVariableNames_.push_back("Y");
    stateVariableNames_.push_back("Z");
    stateVariableNames_.push_back("ROLL");
    stateVariableNames_.push_back("PITCH");
    stateVariableNames_.push_back("YAW");
    stateVariableNames_.push_back("X_VELOCITY");
    stateVariableNames_.push_back("Y_VELOCITY");
    stateVariableNames_.push_back("Z_VELOCITY");
    stateVariableNames_.push_back("ROLL_VELOCITY");
    stateVariableNames_.push_back("PITCH_VELOCITY");
    stateVariableNames_.push_back("YAW_VELOCITY");
    stateVariableNames_.push_back("X_ACCELERATION");
    stateVariableNames_.push_back("Y_ACCELERATION");
    stateVariableNames_.push_back("Z_ACCELERATION");

    diagnosticUpdater_.setHardwareID("none");
  }

  template<typename T>
  RosFilter<T>::~RosFilter()
  {
    topicSubs_.clear();
  }

  // @todo: Replace with AccelWithCovarianceStamped
  template<typename T>
  void RosFilter<T>::accelerationCallback(const sensor_msgs::Imu::ConstPtr &msg, const CallbackData &callbackData,
    const std::string &targetFrame)
  {
    // If we've just reset the filter, then we want to ignore any messages
    // that arrive with an older timestamp
    if (msg->header.stamp <= lastSetPoseTime_)
    {
      return;
    }

    const std::string &topicName = callbackData.topicName_;

    RF_DEBUG("------ RosFilter::accelerationCallback (" << topicName << ") ------\n"
             "Twist message:\n" << *msg);

    if (lastMessageTimes_.count(topicName) == 0)
    {
      lastMessageTimes_.insert(std::pair<std::string, ros::Time>(topicName, msg->header.stamp));
    }

    // Make sure this message is newer than the last one
    if (msg->header.stamp >= lastMessageTimes_[topicName])
    {
      RF_DEBUG("Update vector for " << topicName << " is:\n" << topicName);

      Eigen::VectorXd measurement(STATE_SIZE);
      Eigen::MatrixXd measurementCovariance(STATE_SIZE, STATE_SIZE);

      measurement.setZero();
      measurementCovariance.setZero();

      // Make sure we're actually updating at least one of these variables
      std::vector<int> updateVectorCorrected = callbackData.updateVector_;

      // Prepare the twist data for inclusion in the filter
      if (prepareAcceleration(msg, topicName, targetFrame, updateVectorCorrected, measurement,
            measurementCovariance))
      {
        // Store the measurement. Add an "acceleration" suffix so we know what kind of measurement
        // we're dealing with when we debug the core filter logic.
        enqueueMeasurement(topicName,
                           measurement,
                           measurementCovariance,
                           updateVectorCorrected,
                           callbackData.rejectionThreshold_,
                           msg->header.stamp);

        RF_DEBUG("Enqueued new measurement for " << topicName << "_acceleration\n");
      }
      else
      {
        RF_DEBUG("Did *not* enqueue measurement for " << topicName << "_acceleration\n");
      }

      lastMessageTimes_[topicName] = msg->header.stamp;

      RF_DEBUG("Last message time for " << topicName << " is now " <<
        lastMessageTimes_[topicName] << "\n");
    }
    else
    {
      std::stringstream stream;
      stream << "The " << topicName << " message has a timestamp before that of the previous message received," <<
                " this message will be ignored. This may indicate a bad timestamp. (message time: " <<
                msg->header.stamp.toSec() << ")";
      addDiagnostic(diagnostic_msgs::DiagnosticStatus::WARN,
                    topicName + "_timestamp",
                    stream.str(),
                    false);

      RF_DEBUG("Message is too old. Last message time for " << topicName <<
               " is " << lastMessageTimes_[topicName] << ", current message time is " <<
               msg->header.stamp << ".\n");
    }

    RF_DEBUG("\n----- /RosFilter::accelerationCallback (" << topicName << ") ------\n");
  }

  template<typename T>
  void RosFilter<T>::controlCallback(const geometry_msgs::Twist::ConstPtr &msg)
  {
    geometry_msgs::TwistStampedPtr twistStampedPtr = geometry_msgs::TwistStampedPtr(new geometry_msgs::TwistStamped());
    twistStampedPtr->twist = *msg;
    twistStampedPtr->header.frame_id = baseLinkFrameId_;
    twistStampedPtr->header.stamp = ros::Time::now();
    controlCallback(twistStampedPtr);
  }

  template<typename T>
  void RosFilter<T>::controlCallback(const geometry_msgs::TwistStamped::ConstPtr &msg)
  {
    if(msg->header.frame_id == baseLinkFrameId_ || msg->header.frame_id == "")
    {
      latestControl_(ControlMemberVx) = msg->twist.linear.x;
      latestControl_(ControlMemberVy) = msg->twist.linear.y;
      latestControl_(ControlMemberVz) = msg->twist.linear.z;
      latestControl_(ControlMemberVroll) = msg->twist.angular.x;
      latestControl_(ControlMemberVpitch) = msg->twist.angular.y;
      latestControl_(ControlMemberVyaw) = msg->twist.angular.z;
      latestControlTime_ = msg->header.stamp;

      // Update the filter with this control term
      filter_.setControl(latestControl_, msg->header.stamp.toSec());
    }
    else
    {
      ROS_WARN_STREAM_THROTTLE(5.0, "Commanded velocities must be given in the robot's body frame (" <<
        baseLinkFrameId_ << "). Message frame was " << msg->header.frame_id);
    }
  }

  template<typename T>
  void RosFilter<T>::enqueueMeasurement(const std::string &topicName,
                                        const Eigen::VectorXd &measurement,
                                        const Eigen::MatrixXd &measurementCovariance,
                                        const std::vector<int> &updateVector,
                                        const double mahalanobisThresh,
                                        const ros::Time &time)
  {
    MeasurementPtr meas = MeasurementPtr(new Measurement());

    meas->topicName_ = topicName;
    meas->measurement_ = measurement;
    meas->covariance_ = measurementCovariance;
    meas->updateVector_ = updateVector;
    meas->time_ = time.toSec();
    meas->mahalanobisThresh_ = mahalanobisThresh;
    meas->latestControl_ = latestControl_;
    meas->latestControlTime_ = latestControlTime_.toSec();
    measurementQueue_.push(meas);
  }

  template<typename T>
  void RosFilter<T>::forceTwoD(Eigen::VectorXd &measurement,
                               Eigen::MatrixXd &measurementCovariance,
                               std::vector<int> &updateVector)
  {
    measurement(StateMemberZ) = 0.0;
    measurement(StateMemberRoll) = 0.0;
    measurement(StateMemberPitch) = 0.0;
    measurement(StateMemberVz) = 0.0;
    measurement(StateMemberVroll) = 0.0;
    measurement(StateMemberVpitch) = 0.0;
    measurement(StateMemberAz) = 0.0;

    measurementCovariance(StateMemberZ, StateMemberZ) = 1e-6;
    measurementCovariance(StateMemberRoll, StateMemberRoll) = 1e-6;
    measurementCovariance(StateMemberPitch, StateMemberPitch) = 1e-6;
    measurementCovariance(StateMemberVz, StateMemberVz) = 1e-6;
    measurementCovariance(StateMemberVroll, StateMemberVroll) = 1e-6;
    measurementCovariance(StateMemberVpitch, StateMemberVpitch) = 1e-6;
    measurementCovariance(StateMemberAz, StateMemberAz) = 1e-6;

    updateVector[StateMemberZ] = 1;
    updateVector[StateMemberRoll] = 1;
    updateVector[StateMemberPitch] = 1;
    updateVector[StateMemberVz] = 1;
    updateVector[StateMemberVroll] = 1;
    updateVector[StateMemberVpitch] = 1;
    updateVector[StateMemberAz] = 1;
  }

  template<typename T>
  bool RosFilter<T>::getFilteredOdometryMessage(nav_msgs::Odometry &message)
  {
    // If the filter has received a measurement at some point...
    if (filter_.getInitializedStatus())
    {
      // Grab our current state and covariance estimates
      const Eigen::VectorXd &state = filter_.getState();
      const Eigen::MatrixXd &estimateErrorCovariance = filter_.getEstimateErrorCovariance();

      // Convert from roll, pitch, and yaw back to quaternion for
      // orientation values
      tf2::Quaternion quat;
      quat.setRPY(state(StateMemberRoll), state(StateMemberPitch), state(StateMemberYaw));

      // Fill out the message
      message.pose.pose.position.x = state(StateMemberX);
      message.pose.pose.position.y = state(StateMemberY);
      message.pose.pose.position.z = state(StateMemberZ);
      message.pose.pose.orientation.x = quat.x();
      message.pose.pose.orientation.y = quat.y();
      message.pose.pose.orientation.z = quat.z();
      message.pose.pose.orientation.w = quat.w();
      message.twist.twist.linear.x = state(StateMemberVx);
      message.twist.twist.linear.y = state(StateMemberVy);
      message.twist.twist.linear.z = state(StateMemberVz);
      message.twist.twist.angular.x = state(StateMemberVroll);
      message.twist.twist.angular.y = state(StateMemberVpitch);
      message.twist.twist.angular.z = state(StateMemberVyaw);

      // Our covariance matrix layout doesn't quite match
      for (size_t i = 0; i < POSE_SIZE; i++)
      {
        for (size_t j = 0; j < POSE_SIZE; j++)
        {
          message.pose.covariance[POSE_SIZE * i + j] = estimateErrorCovariance(i, j);
        }
      }

      // POSE_SIZE and TWIST_SIZE are currently the same size, but we can spare a few
      // cycles to be meticulous and not index a twist covariance array on the size of
      // a pose covariance array
      for (size_t i = 0; i < TWIST_SIZE; i++)
      {
        for (size_t j = 0; j < TWIST_SIZE; j++)
        {
          message.twist.covariance[TWIST_SIZE * i + j] =
              estimateErrorCovariance(i + POSITION_V_OFFSET, j + POSITION_V_OFFSET);
        }
      }

      message.header.stamp = ros::Time(filter_.getLastMeasurementTime());
      message.header.frame_id = worldFrameId_;
      message.child_frame_id = baseLinkFrameId_;
    }

    return filter_.getInitializedStatus();
  }

  template<typename T>
  bool RosFilter<T>::getFilteredAccelMessage(geometry_msgs::AccelWithCovarianceStamped &message)
  {
    // If the filter has received a measurement at some point...
    if (filter_.getInitializedStatus())
    {
      // Grab our current state and covariance estimates
      const Eigen::VectorXd &state = filter_.getState();
      const Eigen::MatrixXd &estimateErrorCovariance = filter_.getEstimateErrorCovariance();

      //! Fill out the accel_msg
      message.accel.accel.linear.x = state(StateMemberAx);
      message.accel.accel.linear.y = state(StateMemberAy);
      message.accel.accel.linear.z = state(StateMemberAz);

      // Fill the covariance (only the left-upper matrix since we are not estimating
      // the rotational accelerations arround the axes
      for (size_t i = 0; i < ACCELERATION_SIZE; i++)
      {
        for (size_t j = 0; j < ACCELERATION_SIZE; j++)
        {
          // We use the POSE_SIZE since the accel cov matrix of ROS is 6x6
          message.accel.covariance[POSE_SIZE * i + j] =
              estimateErrorCovariance(i + POSITION_A_OFFSET, j + POSITION_A_OFFSET);
        }
      }

      // Fill header information
      message.header.stamp = ros::Time(filter_.getLastMeasurementTime());
      message.header.frame_id = baseLinkFrameId_;
    }

    return filter_.getInitializedStatus();
  }

  template<typename T>
  void RosFilter<T>::imuCallback(const sensor_msgs::Imu::ConstPtr &msg,
                                 const std::string &topicName,
                                 const CallbackData &poseCallbackData,
                                 const CallbackData &twistCallbackData,
                                 const CallbackData &accelCallbackData)
  {
    RF_DEBUG("------ RosFilter::imuCallback (" << topicName << ") ------\n" << "IMU message:\n" << *msg);

    // If we've just reset the filter, then we want to ignore any messages
    // that arrive with an older timestamp
    if (msg->header.stamp <= lastSetPoseTime_)
    {
      std::stringstream stream;
      stream << "The " << topicName << " message has a timestamp equal to or before the last filter reset, " <<
                "this message will be ignored. This may indicate an empty or bad timestamp. (message time: " <<
                msg->header.stamp.toSec() << ")";
      addDiagnostic(diagnostic_msgs::DiagnosticStatus::WARN,
                    topicName + "_timestamp",
                    stream.str(),
                    false);
      RF_DEBUG("Received message that preceded the most recent pose reset. Ignoring...");

      return;
    }

    // As with the odometry message, we can separate out the pose- and twist-related variables
    // in the IMU message and pass them to the pose and twist callbacks (filters)
    if (poseCallbackData.updateSum_ > 0)
    {
      // Per the IMU message specification, if the IMU does not provide orientation,
      // then its first covariance value should be set to -1, and we should ignore
      // that portion of the message. robot_localization allows users to explicitly
      // ignore data using its parameters, but we should also be compliant with
      // message specs.
      if(::fabs(msg->orientation_covariance[0] + 1) < 1e-9)
      {
        RF_DEBUG("Received IMU message with -1 as its first covariance value for orientation. "
                 "Ignoring orientation...");
      }
      else
      {
        // Extract the pose (orientation) data, pass it to its filter
        geometry_msgs::PoseWithCovarianceStamped *posPtr = new geometry_msgs::PoseWithCovarianceStamped();
        posPtr->header = msg->header;
        posPtr->pose.pose.orientation = msg->orientation;

        // Copy the covariance for roll, pitch, and yaw
        for (size_t i = 0; i < ORIENTATION_SIZE; i++)
        {
          for (size_t j = 0; j < ORIENTATION_SIZE; j++)
          {
            posPtr->pose.covariance[POSE_SIZE * (i + ORIENTATION_SIZE) + (j + ORIENTATION_SIZE)] =
                msg->orientation_covariance[ORIENTATION_SIZE * i + j];
          }
        }

        // IMU data gets handled a bit differently, since the message is ambiguous and has only a single frame_id,
        // even though the data in it is reported in two different frames. As we assume users will specify a base_link
        // to imu transform, we make the target frame baseLinkFrameId_ and tell the poseCallback that it is working
        // with IMU data. This will cause it to apply different logic to the data.
        geometry_msgs::PoseWithCovarianceStampedConstPtr pptr(posPtr);
        poseCallback(pptr, poseCallbackData, baseLinkFrameId_, true);
      }
    }

    if (twistCallbackData.updateSum_ > 0)
    {
      // Ignore rotational velocity if the first covariance value is -1
      if(::fabs(msg->angular_velocity_covariance[0] + 1) < 1e-9)
      {
        RF_DEBUG("Received IMU message with -1 as its first covariance value for angular "
                 "velocity. Ignoring angular velocity...");
      }
      else
      {
        // Repeat for velocity
        geometry_msgs::TwistWithCovarianceStamped *twistPtr = new geometry_msgs::TwistWithCovarianceStamped();
        twistPtr->header = msg->header;
        twistPtr->twist.twist.angular = msg->angular_velocity;

        // Copy the covariance
        for (size_t i = 0; i < ORIENTATION_SIZE; i++)
        {
          for (size_t j = 0; j < ORIENTATION_SIZE; j++)
          {
            twistPtr->twist.covariance[TWIST_SIZE * (i + ORIENTATION_SIZE) + (j + ORIENTATION_SIZE)] =
              msg->angular_velocity_covariance[ORIENTATION_SIZE * i + j];
          }
        }

        geometry_msgs::TwistWithCovarianceStampedConstPtr tptr(twistPtr);
        twistCallback(tptr, twistCallbackData, baseLinkFrameId_);
      }
    }

    if (accelCallbackData.updateSum_ > 0)
    {
      // Ignore linear acceleration if the first covariance value is -1
      if(::fabs(msg->linear_acceleration_covariance[0] + 1) < 1e-9)
      {
        RF_DEBUG("Received IMU message with -1 as its first covariance value for linear "
                 "acceleration. Ignoring linear acceleration...");
      }
      else
      {
        // Pass the message on
        accelerationCallback(msg, accelCallbackData, baseLinkFrameId_);
      }
    }

    RF_DEBUG("\n----- /RosFilter::imuCallback (" << topicName << ") ------\n");
  }

  template<typename T>
  void RosFilter<T>::integrateMeasurements(const ros::Time &currentTime)
  {
    const double currentTimeSec = currentTime.toSec();

    RF_DEBUG("------ RosFilter::integrateMeasurements ------\n\n"
             "Integration time is " << std::setprecision(20) << currentTimeSec << "\n"
             << measurementQueue_.size() << " measurements in queue.\n");

    // If we have any measurements in the queue, process them
    if (!measurementQueue_.empty())
    {
      // Check if the first measurement we're going to process is older than the filter's last measurement.
      // This means we have received an out-of-sequence message (one with an old timestamp), and we need to
      // revert both the filter state and measurement queue to the first state that preceded the time stamp
      // of our first measurement.
      const MeasurementPtr& firstMeasurement = measurementQueue_.top();
      int restoredMeasurementCount = 0;
      if (smoothLaggedData_ && firstMeasurement->time_ < filter_.getLastMeasurementTime())
      {
        RF_DEBUG("Received a measurement that was " << filter_.getLastMeasurementTime() - firstMeasurement->time_ <<
                 " seconds in the past. Reverting filter state and measurement queue...");

        int originalCount = static_cast<int>(measurementQueue_.size());
        if (!revertTo(firstMeasurement->time_ - 1e-9))
        {
          RF_DEBUG("ERROR: history interval is too small to revert to time " << firstMeasurement->time_ << "\n");
          ROS_WARN_STREAM_THROTTLE(10.0, "Received old measurement for topic " << firstMeasurement->topicName_ <<
                                   ", but history interval is insufficiently sized to revert state and measurement queue.");
          restoredMeasurementCount = 0;
        }

        restoredMeasurementCount = static_cast<int>(measurementQueue_.size()) - originalCount;
      }

      while (!measurementQueue_.empty() && ros::ok())
      {
        MeasurementPtr measurement = measurementQueue_.top();

        // If we've reached a measurement that has a time later than now, it should wait until a future iteration.
        // Since measurements are stored in a priority queue, all remaining measurements will be in the future.
        if (measurement->time_ > currentTime.toSec())
        {
          break;
        }

        measurementQueue_.pop();

        // When we receive control messages, we call this directly in the control callback. However, we also associate
        // a control with each sensor message so that we can support lagged smoothing. As we cannot guarantee that the
        // new control callback will fire before a new measurement, we should only perform this operation if we are
        // processing messages from the history. Otherwise, we may get a new measurement, store the "old" latest control,
        // then receive a control, call setControl, and then overwrite that value with this one (i.e., with the "old"
        // control we associated with the measurement).
        if (useControl_ && restoredMeasurementCount > 0)
        {
          filter_.setControl(measurement->latestControl_, measurement->latestControlTime_);
          restoredMeasurementCount--;
        }

        // This will call predict and, if necessary, correct
        filter_.processMeasurement(*(measurement.get()));

        // Store old states and measurements if we're smoothing
        if (smoothLaggedData_)
        {
          // Invariant still holds: measurementHistoryDeque_.back().time_ < measurementQueue_.top().time_
          measurementHistory_.push_back(measurement);

          // We should only save the filter state once per unique timstamp
          if (measurementQueue_.empty() ||
              ::fabs(measurementQueue_.top()->time_ - filter_.getLastMeasurementTime()) > 1e-9)
          {
            saveFilterState(filter_);
          }
        }
      }

      filter_.setLastUpdateTime(currentTimeSec);
    }
    else if (filter_.getInitializedStatus())
    {
      // In the event that we don't get any measurements for a long time,
      // we still need to continue to estimate our state. Therefore, we
      // should project the state forward here.
      double lastUpdateDelta = currentTimeSec - filter_.getLastUpdateTime();

      // If we get a large delta, then continuously predict until
      if (lastUpdateDelta >= filter_.getSensorTimeout())
      {
        RF_DEBUG("Sensor timeout! Last update time was " << filter_.getLastUpdateTime() <<
                 ", current time is " << currentTimeSec <<
                 ", delta is " << lastUpdateDelta << "\n");

        filter_.validateDelta(lastUpdateDelta);
        filter_.predict(currentTimeSec, lastUpdateDelta);

        // Update the last measurement time and last update time
        filter_.setLastMeasurementTime(filter_.getLastMeasurementTime() + lastUpdateDelta);
        filter_.setLastUpdateTime(filter_.getLastUpdateTime() + lastUpdateDelta);
      }
    }
    else
    {
      RF_DEBUG("Filter not yet initialized.\n");
    }

    RF_DEBUG("\n----- /RosFilter::integrateMeasurements ------\n");
  }

  template<typename T>
  void RosFilter<T>::loadParams()
  {
    /* For diagnostic purposes, collect information about how many different
     * sources are measuring each absolute pose variable and do not have
     * differential integration enabled.
     */
    std::map<StateMembers, int> absPoseVarCounts;
    absPoseVarCounts[StateMemberX] = 0;
    absPoseVarCounts[StateMemberY] = 0;
    absPoseVarCounts[StateMemberZ] = 0;
    absPoseVarCounts[StateMemberRoll] = 0;
    absPoseVarCounts[StateMemberPitch] = 0;
    absPoseVarCounts[StateMemberYaw] = 0;

    // Same for twist variables
    std::map<StateMembers, int> twistVarCounts;
    twistVarCounts[StateMemberVx] = 0;
    twistVarCounts[StateMemberVy] = 0;
    twistVarCounts[StateMemberVz] = 0;
    twistVarCounts[StateMemberVroll] = 0;
    twistVarCounts[StateMemberVpitch] = 0;
    twistVarCounts[StateMemberVyaw] = 0;

    // Determine if we'll be printing diagnostic information
    nhLocal_.param("print_diagnostics", printDiagnostics_, true);

    // Check for custom gravitational acceleration value
    nhLocal_.param("gravitational_acceleration", gravitationalAcc_, 9.80665);

    // Grab the debug param. If true, the node will produce a LOT of output.
    bool debug;
    nhLocal_.param("debug", debug, false);

    if (debug)
    {
      std::string debugOutFile;

      try
      {
        nhLocal_.param("debug_out_file", debugOutFile, std::string("robot_localization_debug.txt"));
        debugStream_.open(debugOutFile.c_str());

        // Make sure we succeeded
        if (debugStream_.is_open())
        {
          filter_.setDebug(debug, &debugStream_);
        }
        else
        {
          ROS_WARN_STREAM("RosFilter::loadParams() - unable to create debug output file " << debugOutFile);
        }
      }
      catch(const std::exception &e)
      {
        ROS_WARN_STREAM("RosFilter::loadParams() - unable to create debug output file" << debugOutFile
                        << ". Error was " << e.what() << "\n");
      }
    }

    // These params specify the name of the robot's body frame (typically
    // base_link) and odometry frame (typically odom)
    nhLocal_.param("map_frame", mapFrameId_, std::string("map"));
    nhLocal_.param("odom_frame", odomFrameId_, std::string("odom"));
    nhLocal_.param("base_link_frame", baseLinkFrameId_, std::string("base_link"));

    /*
     * These parameters are designed to enforce compliance with REP-105:
     * http://www.ros.org/reps/rep-0105.html
     * When fusing absolute position data from sensors such as GPS, the state
     * estimate can undergo discrete jumps. According to REP-105, we want three
     * coordinate frames: map, odom, and base_link. The map frame can have
     * discontinuities, but is the frame with the most accurate position estimate
     * for the robot and should not suffer from drift. The odom frame drifts over
     * time, but is guaranteed to be continuous and is accurate enough for local
     * planning and navigation. The base_link frame is affixed to the robot. The
     * intention is that some odometry source broadcasts the odom->base_link
     * transform. The localization software should broadcast map->base_link.
     * However, tf does not allow multiple parents for a coordinate frame, so
     * we must *compute* map->base_link, but then use the existing odom->base_link
     * transform to compute *and broadcast* map->odom.
     *
     * The state estimation nodes in robot_localization therefore have two "modes."
     * If your world_frame parameter value matches the odom_frame parameter value,
     * then robot_localization will assume someone else is broadcasting a transform
     * from odom_frame->base_link_frame, and it will compute the
     * map_frame->odom_frame transform. Otherwise, it will simply compute the
     * odom_frame->base_link_frame transform.
     *
     * The default is the latter behavior (broadcast of odom->base_link).
     */
    nhLocal_.param("world_frame", worldFrameId_, odomFrameId_);

    ROS_FATAL_COND(mapFrameId_ == odomFrameId_ ||
                   odomFrameId_ == baseLinkFrameId_ ||
                   mapFrameId_ == baseLinkFrameId_,
                   "Invalid frame configuration! The values for map_frame, odom_frame, "
                   "and base_link_frame must be unique");

    // Try to resolve tf_prefix
    std::string tfPrefix = "";
    std::string tfPrefixPath = "";
    if (nhLocal_.searchParam("tf_prefix", tfPrefixPath))
    {
      nhLocal_.getParam(tfPrefixPath, tfPrefix);
    }

    // Append the tf prefix in a tf2-friendly manner
    FilterUtilities::appendPrefix(tfPrefix, mapFrameId_);
    FilterUtilities::appendPrefix(tfPrefix, odomFrameId_);
    FilterUtilities::appendPrefix(tfPrefix, baseLinkFrameId_);
    FilterUtilities::appendPrefix(tfPrefix, worldFrameId_);

    // Whether we're publshing the world_frame->base_link_frame transform
    nhLocal_.param("publish_tf", publishTransform_, true);

    // Whether we're publishing the acceleration state transform
    nhLocal_.param("publish_acceleration", publishAcceleration_, false);

    // Transform future dating
    double offsetTmp;
    nhLocal_.param("transform_time_offset", offsetTmp, 0.0);
    tfTimeOffset_.fromSec(offsetTmp);

    // Transform timeout
    double timeoutTmp;
    nhLocal_.param("transform_timeout", timeoutTmp, 0.0);
    tfTimeout_.fromSec(timeoutTmp);

    // Update frequency and sensor timeout
    double sensorTimeout;
    nhLocal_.param("frequency", frequency_, 30.0);
    nhLocal_.param("sensor_timeout", sensorTimeout, 1.0 / frequency_);
    filter_.setSensorTimeout(sensorTimeout);

    // Determine if we're in 2D mode
    nhLocal_.param("two_d_mode", twoDMode_, false);

    // Smoothing window size
    nhLocal_.param("smooth_lagged_data", smoothLaggedData_, false);
    nhLocal_.param("history_length", historyLength_, 0.0);

    if (!smoothLaggedData_ && ::fabs(historyLength_) > 1e-9)
    {
      ROS_WARN_STREAM("Filter history interval of " << historyLength_ <<
                      " specified, but smooth_lagged_data is set to false. Lagged data will not be smoothed.");
    }

    if(smoothLaggedData_ && historyLength_ < -1e9)
    {
      ROS_WARN_STREAM("Negative history interval of " << historyLength_ << " specified. Absolute value will be assumed.");
    }

    historyLength_ = ::fabs(historyLength_);

    // Determine if we're using a control term
    bool stampedControl = false;
    double controlTimeout = sensorTimeout;
    std::vector<int> controlUpdateVector(TWIST_SIZE, 0);
    std::vector<double> accelerationLimits(TWIST_SIZE, 1.0);
    std::vector<double> accelerationGains(TWIST_SIZE, 1.0);
    std::vector<double> decelerationLimits(TWIST_SIZE, 1.0);
    std::vector<double> decelerationGains(TWIST_SIZE, 1.0);

    nhLocal_.param("use_control", useControl_, false);
    nhLocal_.param("stamped_control", stampedControl, false);
    nhLocal_.param("control_timeout", controlTimeout, sensorTimeout);

    if(useControl_)
    {
      if(nhLocal_.getParam("control_config", controlUpdateVector))
      {
        if(controlUpdateVector.size() != TWIST_SIZE)
        {
          ROS_ERROR_STREAM("Control configuration must be of size " << TWIST_SIZE << ". Provided config was of "
            "size " << controlUpdateVector.size() << ". No control term will be used.");
          useControl_ = false;
        }
      }
      else
      {
        ROS_ERROR_STREAM("use_control is set to true, but control_config is missing. No control term will be used.");
        useControl_ = false;
      }

      if(nhLocal_.getParam("acceleration_limits", accelerationLimits))
      {
        if(accelerationLimits.size() != TWIST_SIZE)
        {
          ROS_ERROR_STREAM("Acceleration configuration must be of size " << TWIST_SIZE << ". Provided config was of "
            "size " << accelerationLimits.size() << ". No control term will be used.");
          useControl_ = false;
        }
      }
      else
      {
        ROS_WARN_STREAM("use_control is set to true, but acceleration_limits is missing. Will use default values.");
      }

      if(nhLocal_.getParam("acceleration_gains", accelerationGains))
      {
        const int size = accelerationGains.size();
        if(size != TWIST_SIZE)
        {
          ROS_ERROR_STREAM("Acceleration gain configuration must be of size " << TWIST_SIZE <<
            ". Provided config was of size " << size << ". All gains will be assumed to be 1.");
          std::fill_n(accelerationGains.begin(), std::min(size, TWIST_SIZE), 1.0);
          accelerationGains.resize(TWIST_SIZE, 1.0);
        }
      }

      if(nhLocal_.getParam("deceleration_limits", decelerationLimits))
      {
        if(decelerationLimits.size() != TWIST_SIZE)
        {
          ROS_ERROR_STREAM("Deceleration configuration must be of size " << TWIST_SIZE <<
            ". Provided config was of size " << decelerationLimits.size() << ". No control term will be used.");
          useControl_ = false;
        }
      }
      else
      {
        ROS_INFO_STREAM("use_control is set to true, but no deceleration_limits specified. Will use acceleration "
          "limits.");
        decelerationLimits = accelerationLimits;
      }

      if(nhLocal_.getParam("deceleration_gains", decelerationGains))
      {
        const int size = decelerationGains.size();
        if(size != TWIST_SIZE)
        {
          ROS_ERROR_STREAM("Deceleration gain configuration must be of size " << TWIST_SIZE <<
            ". Provided config was of size " << size << ". All gains will be assumed to be 1.");
          std::fill_n(decelerationGains.begin(), std::min(size, TWIST_SIZE), 1.0);
          decelerationGains.resize(TWIST_SIZE, 1.0);
        }
      }
      else
      {
        ROS_INFO_STREAM("use_control is set to true, but no deceleration_gains specified. Will use acceleration "
          "gains.");
        decelerationGains = accelerationGains;
      }
    }

    bool dynamicProcessNoiseCovariance = false;
    nhLocal_.param("dynamic_process_noise_covariance", dynamicProcessNoiseCovariance, false);
    filter_.setUseDynamicProcessNoiseCovariance(dynamicProcessNoiseCovariance);

    std::vector<double> initialState(STATE_SIZE, 0.0);
    if(nhLocal_.getParam("initial_state", initialState))
    {
      if(initialState.size() != STATE_SIZE)
      {
        ROS_ERROR_STREAM("Initial state must be of size " << STATE_SIZE << ". Provided config was of size " <<
          initialState.size() << ". The initial state will be ignored.");
      }
      else
      {
        Eigen::Map<Eigen::VectorXd> eigenState(initialState.data(), initialState.size());
        filter_.setState(eigenState);
      }
    }

    // Debugging writes to file
    RF_DEBUG("tf_prefix is " << tfPrefix <<
             "\nmap_frame is " << mapFrameId_ <<
             "\nodom_frame is " << odomFrameId_ <<
             "\nbase_link_frame is " << baseLinkFrameId_ <<
             "\nworld_frame is " << worldFrameId_ <<
             "\ntransform_time_offset is " << tfTimeOffset_.toSec() <<
             "\ntransform_timeout is " << tfTimeout_.toSec() <<
             "\nfrequency is " << frequency_ <<
             "\nsensor_timeout is " << filter_.getSensorTimeout() <<
             "\ntwo_d_mode is " << (twoDMode_ ? "true" : "false") <<
             "\nsmooth_lagged_data is " << (smoothLaggedData_ ? "true" : "false") <<
             "\nhistory_length is " << historyLength_ <<
             "\nuse_control is " << (useControl_ ? "true" : "false") <<
             "\nstamped_control is " << (stampedControl ? "true" : "false") <<
             "\ncontrol_config is " << controlUpdateVector <<
             "\ncontrol_timeout is " << controlTimeout <<
             "\nacceleration_limits are " << accelerationLimits <<
             "\nacceleration_gains are " << accelerationGains <<
             "\ndeceleration_limits are " << decelerationLimits <<
<<<<<<< HEAD
             "\ndeceleration_gains are " << decelerationLimits <<
             "\ninitial state is " << filter_.getState() <<
=======
             "\ndeceleration_gains are " << decelerationGains <<
>>>>>>> 3c7521fb
             "\ndynamic_process_noise_covariance is " << (dynamicProcessNoiseCovariance ? "true" : "false") <<
             "\nprint_diagnostics is " << (printDiagnostics_ ? "true" : "false") << "\n");

    // Create a subscriber for manually setting/resetting pose
    setPoseSub_ = nh_.subscribe<geometry_msgs::PoseWithCovarianceStamped>("set_pose",
                                                                          1,
                                                                          &RosFilter<T>::setPoseCallback,
                                                                          this, ros::TransportHints().tcpNoDelay(false));

    // Create a service for manually setting/resetting pose
    setPoseSrv_ = nh_.advertiseService("set_pose", &RosFilter<T>::setPoseSrvCallback, this);

    // Init the last last measurement time so we don't get a huge initial delta
    filter_.setLastMeasurementTime(ros::Time::now().toSec());
    filter_.setLastUpdateTime(ros::Time::now().toSec());

    // Now pull in each topic to which we want to subscribe.
    // Start with odom.
    size_t topicInd = 0;
    bool moreParams = false;
    do
    {
      // Build the string in the form of "odomX", where X is the odom topic number,
      // then check if we have any parameters with that value. Users need to make
      // sure they don't have gaps in their configs (e.g., odom0 and then odom2)
      std::stringstream ss;
      ss << "odom" << topicInd++;
      std::string odomTopicName = ss.str();
      moreParams = nhLocal_.hasParam(odomTopicName);

      if (moreParams)
      {
        // Determine if we want to integrate this sensor differentially
        bool differential;
        nhLocal_.param(odomTopicName + std::string("_differential"), differential, false);

        // Determine if we want to integrate this sensor relatively
        bool relative;
        nhLocal_.param(odomTopicName + std::string("_relative"), relative, false);

        if (relative && differential)
        {
          ROS_WARN_STREAM("Both " << odomTopicName << "_differential" << " and " << odomTopicName <<
                          "_relative were set to true. Using differential mode.");

          relative = false;
        }

        std::string odomTopic;
        nhLocal_.getParam(odomTopicName, odomTopic);

        // Check for pose rejection threshold
        double poseMahalanobisThresh;
        nhLocal_.param(odomTopicName + std::string("_pose_rejection_threshold"),
                       poseMahalanobisThresh,
                       std::numeric_limits<double>::max());

        // Check for twist rejection threshold
        double twistMahalanobisThresh;
        nhLocal_.param(odomTopicName + std::string("_twist_rejection_threshold"),
                       twistMahalanobisThresh,
                       std::numeric_limits<double>::max());

        // Now pull in its boolean update vector configuration. Create separate vectors for pose
        // and twist data, and then zero out the opposite values in each vector (no pose data in
        // the twist update vector and vice-versa).
        std::vector<int> updateVec = loadUpdateConfig(odomTopicName);
        std::vector<int> poseUpdateVec = updateVec;
        std::fill(poseUpdateVec.begin() + POSITION_V_OFFSET, poseUpdateVec.begin() + POSITION_V_OFFSET + TWIST_SIZE, 0);
        std::vector<int> twistUpdateVec = updateVec;
        std::fill(twistUpdateVec.begin() + POSITION_OFFSET, twistUpdateVec.begin() + POSITION_OFFSET + POSE_SIZE, 0);

        int poseUpdateSum = std::accumulate(poseUpdateVec.begin(), poseUpdateVec.end(), 0);
        int twistUpdateSum = std::accumulate(twistUpdateVec.begin(), twistUpdateVec.end(), 0);
        int odomQueueSize = 1;
        nhLocal_.param(odomTopicName + "_queue_size", odomQueueSize, 1);

        const CallbackData poseCallbackData(odomTopicName + "_pose",poseUpdateVec, poseUpdateSum, differential,
          relative, poseMahalanobisThresh);
        const CallbackData twistCallbackData(odomTopicName + "_twist", twistUpdateVec, twistUpdateSum, false, false,
          twistMahalanobisThresh);

        bool nodelayOdom = false;
        nhLocal_.param(odomTopicName + "_nodelay", nodelayOdom, false);

        // Store the odometry topic subscribers so they don't go out of scope.
        if (poseUpdateSum + twistUpdateSum > 0)
        {
          topicSubs_.push_back(
            nh_.subscribe<nav_msgs::Odometry>(odomTopic, odomQueueSize,
              boost::bind(&RosFilter<T>::odometryCallback, this, _1, odomTopicName, poseCallbackData, twistCallbackData), ros::VoidPtr(), ros::TransportHints().tcpNoDelay(nodelayOdom)));
        }
        else
        {
          std::stringstream stream;
          stream << odomTopic << " is listed as an input topic, but all update variables are false";

          addDiagnostic(diagnostic_msgs::DiagnosticStatus::WARN,
                        odomTopic + "_configuration",
                        stream.str(),
                        true);
        }

        if (poseUpdateSum > 0)
        {
          if (differential)
          {
            twistVarCounts[StateMemberVx] += poseUpdateVec[StateMemberX];
            twistVarCounts[StateMemberVy] += poseUpdateVec[StateMemberY];
            twistVarCounts[StateMemberVz] += poseUpdateVec[StateMemberZ];
            twistVarCounts[StateMemberVroll] += poseUpdateVec[StateMemberRoll];
            twistVarCounts[StateMemberVpitch] += poseUpdateVec[StateMemberPitch];
            twistVarCounts[StateMemberVyaw] += poseUpdateVec[StateMemberYaw];
          }
          else
          {
            absPoseVarCounts[StateMemberX] += poseUpdateVec[StateMemberX];
            absPoseVarCounts[StateMemberY] += poseUpdateVec[StateMemberY];
            absPoseVarCounts[StateMemberZ] += poseUpdateVec[StateMemberZ];
            absPoseVarCounts[StateMemberRoll] += poseUpdateVec[StateMemberRoll];
            absPoseVarCounts[StateMemberPitch] += poseUpdateVec[StateMemberPitch];
            absPoseVarCounts[StateMemberYaw] += poseUpdateVec[StateMemberYaw];
          }
        }

        if (twistUpdateSum > 0)
        {
          twistVarCounts[StateMemberVx] += twistUpdateVec[StateMemberVx];
          twistVarCounts[StateMemberVy] += twistUpdateVec[StateMemberVx];
          twistVarCounts[StateMemberVz] += twistUpdateVec[StateMemberVz];
          twistVarCounts[StateMemberVroll] += twistUpdateVec[StateMemberVroll];
          twistVarCounts[StateMemberVpitch] += twistUpdateVec[StateMemberVpitch];
          twistVarCounts[StateMemberVyaw] += twistUpdateVec[StateMemberVyaw];
        }

        RF_DEBUG("Subscribed to " << odomTopic << " (" << odomTopicName << ")\n\t" <<
                 odomTopicName << "_differential is " << (differential ? "true" : "false") << "\n\t" <<
                 odomTopicName << "_pose_rejection_threshold is " << poseMahalanobisThresh << "\n\t" <<
                 odomTopicName << "_twist_rejection_threshold is " << twistMahalanobisThresh << "\n\t" <<
                 odomTopicName << "_queue_size is " << odomQueueSize << "\n\t" <<
                 odomTopicName << " pose update vector is " << poseUpdateVec << "\t"<<
                 odomTopicName << " twist update vector is " << twistUpdateVec);
      }
    }
    while (moreParams);

    // Repeat for pose
    topicInd = 0;
    moreParams = false;
    do
    {
      std::stringstream ss;
      ss << "pose" << topicInd++;
      std::string poseTopicName = ss.str();
      moreParams = nhLocal_.hasParam(poseTopicName);

      if (moreParams)
      {
        bool differential;
        nhLocal_.param(poseTopicName + std::string("_differential"), differential, false);

        // Determine if we want to integrate this sensor relatively
        bool relative;
        nhLocal_.param(poseTopicName + std::string("_relative"), relative, false);

        if (relative && differential)
        {
          ROS_WARN_STREAM("Both " << poseTopicName << "_differential" << " and " << poseTopicName <<
                          "_relative were set to true. Using differential mode.");

          relative = false;
        }

        std::string poseTopic;
        nhLocal_.getParam(poseTopicName, poseTopic);

        // Check for pose rejection threshold
        double poseMahalanobisThresh;
        nhLocal_.param(poseTopicName + std::string("_rejection_threshold"),
                       poseMahalanobisThresh,
                       std::numeric_limits<double>::max());

        int poseQueueSize = 1;
        nhLocal_.param(poseTopicName + "_queue_size", poseQueueSize, 1);

        bool nodelayPose = false;
        nhLocal_.param(poseTopicName + "_nodelay", nodelayPose, false);

        // Pull in the sensor's config, zero out values that are invalid for the pose type
        std::vector<int> poseUpdateVec = loadUpdateConfig(poseTopicName);
        std::fill(poseUpdateVec.begin() + POSITION_V_OFFSET,
                  poseUpdateVec.begin() + POSITION_V_OFFSET + TWIST_SIZE,
                  0);
        std::fill(poseUpdateVec.begin() + POSITION_A_OFFSET,
                  poseUpdateVec.begin() + POSITION_A_OFFSET + ACCELERATION_SIZE,
                  0);

        int poseUpdateSum = std::accumulate(poseUpdateVec.begin(), poseUpdateVec.end(), 0);

        if (poseUpdateSum > 0)
        {
          const CallbackData callbackData(poseTopicName, poseUpdateVec, poseUpdateSum, differential, relative,
            poseMahalanobisThresh);

          topicSubs_.push_back(
            nh_.subscribe<geometry_msgs::PoseWithCovarianceStamped>(poseTopic, poseQueueSize,
              boost::bind(&RosFilter<T>::poseCallback, this, _1, callbackData, worldFrameId_, false), ros::VoidPtr(), ros::TransportHints().tcpNoDelay(nodelayPose)));

          if (differential)
          {
            twistVarCounts[StateMemberVx] += poseUpdateVec[StateMemberX];
            twistVarCounts[StateMemberVy] += poseUpdateVec[StateMemberY];
            twistVarCounts[StateMemberVz] += poseUpdateVec[StateMemberZ];
            twistVarCounts[StateMemberVroll] += poseUpdateVec[StateMemberRoll];
            twistVarCounts[StateMemberVpitch] += poseUpdateVec[StateMemberPitch];
            twistVarCounts[StateMemberVyaw] += poseUpdateVec[StateMemberYaw];
          }
          else
          {
            absPoseVarCounts[StateMemberX] += poseUpdateVec[StateMemberX];
            absPoseVarCounts[StateMemberY] += poseUpdateVec[StateMemberY];
            absPoseVarCounts[StateMemberZ] += poseUpdateVec[StateMemberZ];
            absPoseVarCounts[StateMemberRoll] += poseUpdateVec[StateMemberRoll];
            absPoseVarCounts[StateMemberPitch] += poseUpdateVec[StateMemberPitch];
            absPoseVarCounts[StateMemberYaw] += poseUpdateVec[StateMemberYaw];
          }
        }
        else
        {
          ROS_WARN_STREAM("Warning: " << poseTopic << " is listed as an input topic, "
                          "but all pose update variables are false");
        }

        RF_DEBUG("Subscribed to " << poseTopic << " (" << poseTopicName << ")\n\t" <<
                 poseTopicName << "_differential is " << (differential ? "true" : "false") << "\n\t" <<
                 poseTopicName << "_rejection_threshold is " << poseMahalanobisThresh << "\n\t" <<
                 poseTopicName << "_queue_size is " << poseQueueSize << "\n\t" <<
                 poseTopicName << " update vector is " << poseUpdateVec);
      }
    }
    while (moreParams);

    // Repeat for twist
    topicInd = 0;
    moreParams = false;
    do
    {
      std::stringstream ss;
      ss << "twist" << topicInd++;
      std::string twistTopicName = ss.str();
      moreParams = nhLocal_.hasParam(twistTopicName);

      if (moreParams)
      {
        std::string twistTopic;
        nhLocal_.getParam(twistTopicName, twistTopic);

        // Check for twist rejection threshold
        double twistMahalanobisThresh;
        nhLocal_.param(twistTopicName + std::string("_rejection_threshold"),
                       twistMahalanobisThresh,
                       std::numeric_limits<double>::max());

        int twistQueueSize = 1;
        nhLocal_.param(twistTopicName + "_queue_size", twistQueueSize, 1);

        bool nodelayTwist = false;
        nhLocal_.param(twistTopicName + "_nodelay", nodelayTwist, false);

        // Pull in the sensor's config, zero out values that are invalid for the twist type
        std::vector<int> twistUpdateVec = loadUpdateConfig(twistTopicName);
        std::fill(twistUpdateVec.begin() + POSITION_OFFSET, twistUpdateVec.begin() + POSITION_OFFSET + POSE_SIZE, 0);

        int twistUpdateSum = std::accumulate(twistUpdateVec.begin(), twistUpdateVec.end(), 0);

        if (twistUpdateSum > 0)
        {
          const CallbackData callbackData(twistTopicName, twistUpdateVec, twistUpdateSum,false, false,
            twistMahalanobisThresh);

          topicSubs_.push_back(
            nh_.subscribe<geometry_msgs::TwistWithCovarianceStamped>(twistTopic, twistQueueSize,
              boost::bind(&RosFilter<T>::twistCallback, this, _1, callbackData, baseLinkFrameId_), ros::VoidPtr(), ros::TransportHints().tcpNoDelay(nodelayTwist)));

          twistVarCounts[StateMemberVx] += twistUpdateVec[StateMemberVx];
          twistVarCounts[StateMemberVy] += twistUpdateVec[StateMemberVy];
          twistVarCounts[StateMemberVz] += twistUpdateVec[StateMemberVz];
          twistVarCounts[StateMemberVroll] += twistUpdateVec[StateMemberVroll];
          twistVarCounts[StateMemberVpitch] += twistUpdateVec[StateMemberVpitch];
          twistVarCounts[StateMemberVyaw] += twistUpdateVec[StateMemberVyaw];
        }
        else
        {
          ROS_WARN_STREAM("Warning: " << twistTopic << " is listed as an input topic, "
                          "but all twist update variables are false");
        }

        RF_DEBUG("Subscribed to " << twistTopic << " (" << twistTopicName << ")\n\t" <<
                 twistTopicName << "_rejection_threshold is " << twistMahalanobisThresh << "\n\t" <<
                 twistTopicName << "_queue_size is " << twistQueueSize << "\n\t" <<
                 twistTopicName << " update vector is " << twistUpdateVec);
      }
    }
    while (moreParams);

    // Repeat for IMU
    topicInd = 0;
    moreParams = false;
    do
    {
      std::stringstream ss;
      ss << "imu" << topicInd++;
      std::string imuTopicName = ss.str();
      moreParams = nhLocal_.hasParam(imuTopicName);

      if (moreParams)
      {
        bool differential;
        nhLocal_.param(imuTopicName + std::string("_differential"), differential, false);

        // Determine if we want to integrate this sensor relatively
        bool relative;
        nhLocal_.param(imuTopicName + std::string("_relative"), relative, false);

        if (relative && differential)
        {
          ROS_WARN_STREAM("Both " << imuTopicName << "_differential" << " and " << imuTopicName <<
                          "_relative were set to true. Using differential mode.");

          relative = false;
        }

        std::string imuTopic;
        nhLocal_.getParam(imuTopicName, imuTopic);

        // Check for pose rejection threshold
        double poseMahalanobisThresh;
        nhLocal_.param(imuTopicName + std::string("_pose_rejection_threshold"),
                       poseMahalanobisThresh,
                       std::numeric_limits<double>::max());

        // Check for angular velocity rejection threshold
        double twistMahalanobisThresh;
        std::string imuTwistRejectionName =
          imuTopicName + std::string("_twist_rejection_threshold");
        nhLocal_.param(imuTwistRejectionName, twistMahalanobisThresh, std::numeric_limits<double>::max());

        // Check for acceleration rejection threshold
        double accelMahalanobisThresh;
        nhLocal_.param(imuTopicName + std::string("_linear_acceleration_rejection_threshold"),
                       accelMahalanobisThresh,
                       std::numeric_limits<double>::max());

        bool removeGravAcc = false;
        nhLocal_.param(imuTopicName + "_remove_gravitational_acceleration", removeGravAcc, false);
        removeGravitationalAcc_[imuTopicName + "_acceleration"] = removeGravAcc;

        // Now pull in its boolean update vector configuration and differential
        // update configuration (as this contains pose information)
        std::vector<int> updateVec = loadUpdateConfig(imuTopicName);

        std::vector<int> poseUpdateVec = updateVec;
        std::fill(poseUpdateVec.begin() + POSITION_V_OFFSET,
                  poseUpdateVec.begin() + POSITION_V_OFFSET + TWIST_SIZE,
                  0);
        std::fill(poseUpdateVec.begin() + POSITION_A_OFFSET,
                  poseUpdateVec.begin() + POSITION_A_OFFSET + ACCELERATION_SIZE,
                  0);

        std::vector<int> twistUpdateVec = updateVec;
        std::fill(twistUpdateVec.begin() + POSITION_OFFSET,
                  twistUpdateVec.begin() + POSITION_OFFSET + POSE_SIZE,
                  0);
        std::fill(twistUpdateVec.begin() + POSITION_A_OFFSET,
                  twistUpdateVec.begin() + POSITION_A_OFFSET + ACCELERATION_SIZE,
                  0);

        std::vector<int> accelUpdateVec = updateVec;
        std::fill(accelUpdateVec.begin() + POSITION_OFFSET,
                  accelUpdateVec.begin() + POSITION_OFFSET + POSE_SIZE,
                  0);
        std::fill(accelUpdateVec.begin() + POSITION_V_OFFSET,
                  accelUpdateVec.begin() + POSITION_V_OFFSET + TWIST_SIZE,
                  0);

        int poseUpdateSum = std::accumulate(poseUpdateVec.begin(), poseUpdateVec.end(), 0);
        int twistUpdateSum = std::accumulate(twistUpdateVec.begin(), twistUpdateVec.end(), 0);
        int accelUpdateSum = std::accumulate(accelUpdateVec.begin(), accelUpdateVec.end(), 0);

        // Check if we're using control input for any of the acceleration variables; turn off if so
        if(static_cast<bool>(controlUpdateVector[ControlMemberVx]) && static_cast<bool>(accelUpdateVec[StateMemberAx]))
        {
          ROS_WARN_STREAM("X acceleration is being measured from IMU; X velocity control input is disabled");
          controlUpdateVector[ControlMemberVx] = 0;
        }
        if(static_cast<bool>(controlUpdateVector[ControlMemberVy]) && static_cast<bool>(accelUpdateVec[StateMemberAy]))
        {
          ROS_WARN_STREAM("Y acceleration is being measured from IMU; Y velocity control input is disabled");
          controlUpdateVector[ControlMemberVy] = 0;
        }
        if(static_cast<bool>(controlUpdateVector[ControlMemberVz]) && static_cast<bool>(accelUpdateVec[StateMemberAz]))
        {
          ROS_WARN_STREAM("Z acceleration is being measured from IMU; Z velocity control input is disabled");
          controlUpdateVector[ControlMemberVz] = 0;
        }

        int imuQueueSize = 1;
        nhLocal_.param(imuTopicName + "_queue_size", imuQueueSize, 1);

        bool nodelayImu = false;
        nhLocal_.param(imuTopicName + "_nodelay", nodelayImu, false);

        if (poseUpdateSum + twistUpdateSum + accelUpdateSum > 0)
        {
          const CallbackData poseCallbackData(imuTopicName + "_pose", poseUpdateVec, poseUpdateSum, differential,
            relative, poseMahalanobisThresh);
          const CallbackData twistCallbackData(imuTopicName + "_twist", twistUpdateVec, twistUpdateSum, differential,
            relative, poseMahalanobisThresh);
          const CallbackData accelCallbackData(imuTopicName + "_acceleration", accelUpdateVec, accelUpdateSum,
            differential, relative, accelMahalanobisThresh);

          topicSubs_.push_back(
            nh_.subscribe<sensor_msgs::Imu>(imuTopic, imuQueueSize,
              boost::bind(&RosFilter<T>::imuCallback, this, _1, imuTopicName, poseCallbackData, twistCallbackData,
                accelCallbackData), ros::VoidPtr(), ros::TransportHints().tcpNoDelay(nodelayImu)));
        }
        else
        {
          ROS_WARN_STREAM("Warning: " << imuTopic << " is listed as an input topic, "
                          "but all its update variables are false");
        }

        if (poseUpdateSum > 0)
        {
          if (differential)
          {
            twistVarCounts[StateMemberVroll] += poseUpdateVec[StateMemberRoll];
            twistVarCounts[StateMemberVpitch] += poseUpdateVec[StateMemberPitch];
            twistVarCounts[StateMemberVyaw] += poseUpdateVec[StateMemberYaw];
          }
          else
          {
            absPoseVarCounts[StateMemberRoll] += poseUpdateVec[StateMemberRoll];
            absPoseVarCounts[StateMemberPitch] += poseUpdateVec[StateMemberPitch];
            absPoseVarCounts[StateMemberYaw] += poseUpdateVec[StateMemberYaw];
          }
        }

        if (twistUpdateSum > 0)
        {
          twistVarCounts[StateMemberVroll] += twistUpdateVec[StateMemberVroll];
          twistVarCounts[StateMemberVpitch] += twistUpdateVec[StateMemberVpitch];
          twistVarCounts[StateMemberVyaw] += twistUpdateVec[StateMemberVyaw];
        }

        RF_DEBUG("Subscribed to " << imuTopic << " (" << imuTopicName << ")\n\t" <<
                 imuTopicName << "_differential is " << (differential ? "true" : "false") << "\n\t" <<
                 imuTopicName << "_pose_rejection_threshold is " << poseMahalanobisThresh << "\n\t" <<
                 imuTopicName << "_twist_rejection_threshold is " << twistMahalanobisThresh << "\n\t" <<
                 imuTopicName << "_linear_acceleration_rejection_threshold is " << accelMahalanobisThresh << "\n\t" <<
                 imuTopicName << "_remove_gravitational_acceleration is " <<
                                 (removeGravAcc ? "true" : "false") << "\n\t" <<
                 imuTopicName << "_queue_size is " << imuQueueSize << "\n\t" <<
                 imuTopicName << " pose update vector is " << poseUpdateVec << "\t"<<
                 imuTopicName << " twist update vector is " << twistUpdateVec << "\t" <<
                 imuTopicName << " acceleration update vector is " << accelUpdateVec);
      }
    }
    while (moreParams);

    // Now that we've checked if IMU linear acceleration is being used, we can determine our final control parameters
    if(useControl_ && std::accumulate(controlUpdateVector.begin(), controlUpdateVector.end(), 0) == 0)
    {
      ROS_ERROR_STREAM("use_control is set to true, but control_config has only false values. No control term "
        "will be used.");
      useControl_ = false;
    }

    // If we're using control, set the parameters and create the necessary subscribers
    if(useControl_)
    {
      latestControl_.resize(TWIST_SIZE);
      latestControl_.setZero();

      filter_.setControlParams(controlUpdateVector, controlTimeout, accelerationLimits, accelerationGains,
        decelerationLimits, decelerationGains);

      if(stampedControl)
      {
        controlSub_ = nh_.subscribe<geometry_msgs::TwistStamped>("cmd_vel", 1, &RosFilter<T>::controlCallback, this);
      }
      else
      {
        controlSub_ = nh_.subscribe<geometry_msgs::Twist>("cmd_vel", 1, &RosFilter<T>::controlCallback, this);
      }
    }

    /* Warn users about:
    *    1. Multiple non-differential input sources
    *    2. No absolute *or* velocity measurements for pose variables
    */
    if (printDiagnostics_)
    {
      for (int stateVar = StateMemberX; stateVar <= StateMemberYaw; ++stateVar)
      {
        if (absPoseVarCounts[static_cast<StateMembers>(stateVar)] > 1)
        {
          std::stringstream stream;
          stream <<  absPoseVarCounts[static_cast<StateMembers>(stateVar - POSITION_OFFSET)] <<
              " absolute pose inputs detected for " << stateVariableNames_[stateVar] <<
              ". This may result in oscillations. Please ensure that your variances for each "
              "measured variable are set appropriately.";

          addDiagnostic(diagnostic_msgs::DiagnosticStatus::WARN,
                        stateVariableNames_[stateVar] + "_configuration",
                        stream.str(),
                        true);
        }
        else if (absPoseVarCounts[static_cast<StateMembers>(stateVar)] == 0)
        {
          if ((static_cast<StateMembers>(stateVar) == StateMemberX &&
               twistVarCounts[static_cast<StateMembers>(StateMemberVx)] == 0) ||
              (static_cast<StateMembers>(stateVar) == StateMemberY &&
               twistVarCounts[static_cast<StateMembers>(StateMemberVy)] == 0) ||
              (static_cast<StateMembers>(stateVar) == StateMemberZ &&
               twistVarCounts[static_cast<StateMembers>(StateMemberVz)] == 0 &&
               twoDMode_ == false) ||
              (static_cast<StateMembers>(stateVar) == StateMemberRoll &&
               twistVarCounts[static_cast<StateMembers>(StateMemberVroll)] == 0 &&
               twoDMode_ == false) ||
              (static_cast<StateMembers>(stateVar) == StateMemberPitch &&
               twistVarCounts[static_cast<StateMembers>(StateMemberVpitch)] == 0 &&
               twoDMode_ == false) ||
              (static_cast<StateMembers>(stateVar) == StateMemberYaw &&
               twistVarCounts[static_cast<StateMembers>(StateMemberVyaw)] == 0))
          {
            std::stringstream stream;
            stream << "Neither " << stateVariableNames_[stateVar] << " nor its "
                      "velocity is being measured. This will result in unbounded "
                      "error growth and erratic filter behavior.";

            addDiagnostic(diagnostic_msgs::DiagnosticStatus::ERROR,
                          stateVariableNames_[stateVar] + "_configuration",
                          stream.str(),
                          true);
          }
        }
      }
    }

    // Load up the process noise covariance (from the launch file/parameter server)
    Eigen::MatrixXd processNoiseCovariance(STATE_SIZE, STATE_SIZE);
    processNoiseCovariance.setZero();
    XmlRpc::XmlRpcValue processNoiseCovarConfig;

    if (nhLocal_.hasParam("process_noise_covariance"))
    {
      try
      {
        nhLocal_.getParam("process_noise_covariance", processNoiseCovarConfig);

        ROS_ASSERT(processNoiseCovarConfig.getType() == XmlRpc::XmlRpcValue::TypeArray);

        int matSize = processNoiseCovariance.rows();

        for (int i = 0; i < matSize; i++)
        {
          for (int j = 0; j < matSize; j++)
          {
            try
            {
              // These matrices can cause problems if all the types
              // aren't specified with decimal points. Handle that
              // using string streams.
              std::ostringstream ostr;
              ostr << processNoiseCovarConfig[matSize * i + j];
              std::istringstream istr(ostr.str());
              istr >> processNoiseCovariance(i, j);
            }
            catch(XmlRpc::XmlRpcException &e)
            {
              throw e;
            }
            catch(...)
            {
              throw;
            }
          }
        }

        RF_DEBUG("Process noise covariance is:\n" << processNoiseCovariance << "\n");
      }
      catch (XmlRpc::XmlRpcException &e)
      {
        ROS_ERROR_STREAM("ERROR reading sensor config: " <<
                         e.getMessage() <<
                         " for process_noise_covariance (type: " <<
                         processNoiseCovarConfig.getType() << ")");
      }

      filter_.setProcessNoiseCovariance(processNoiseCovariance);
    }

    // Load up the process noise covariance (from the launch file/parameter server)
    Eigen::MatrixXd initialEstimateErrorCovariance(STATE_SIZE, STATE_SIZE);
    initialEstimateErrorCovariance.setZero();
    XmlRpc::XmlRpcValue estimateErrorCovarConfig;

    if (nhLocal_.hasParam("initial_estimate_covariance"))
    {
      try
      {
        nhLocal_.getParam("initial_estimate_covariance", estimateErrorCovarConfig);

        ROS_ASSERT(estimateErrorCovarConfig.getType() == XmlRpc::XmlRpcValue::TypeArray);

        int matSize = initialEstimateErrorCovariance.rows();

        for (int i = 0; i < matSize; i++)
        {
          for (int j = 0; j < matSize; j++)
          {
            try
            {
              // These matrices can cause problems if all the types
              // aren't specified with decimal points. Handle that
              // using string streams.
              std::ostringstream ostr;
              ostr << estimateErrorCovarConfig[matSize * i + j];
              std::istringstream istr(ostr.str());
              istr >> initialEstimateErrorCovariance(i, j);
            }
            catch(XmlRpc::XmlRpcException &e)
            {
              throw e;
            }
            catch(...)
            {
              throw;
            }
          }
        }

        RF_DEBUG("Initial estimate error covariance is:\n" << initialEstimateErrorCovariance << "\n");
      }
      catch (XmlRpc::XmlRpcException &e)
      {
        ROS_ERROR_STREAM("ERROR reading initial_estimate_covariance (type: " <<
                         estimateErrorCovarConfig.getType() <<
                         "): " <<
                         e.getMessage());
      }
      catch(...)
      {
        ROS_ERROR_STREAM(
          "ERROR reading initial_estimate_covariance (type: " << estimateErrorCovarConfig.getType() << ")");
      }

      filter_.setEstimateErrorCovariance(initialEstimateErrorCovariance);
    }
  }

  template<typename T>
  void RosFilter<T>::odometryCallback(const nav_msgs::Odometry::ConstPtr &msg, const std::string &topicName,
    const CallbackData &poseCallbackData, const CallbackData &twistCallbackData)
  {
    // If we've just reset the filter, then we want to ignore any messages
    // that arrive with an older timestamp
    if (msg->header.stamp <= lastSetPoseTime_)
    {
      std::stringstream stream;
      stream << "The " << topicName << " message has a timestamp equal to or before the last filter reset, " <<
                "this message will be ignored. This may indicate an empty or bad timestamp. (message time: " <<
                msg->header.stamp.toSec() << ")";
      addDiagnostic(diagnostic_msgs::DiagnosticStatus::WARN,
                    topicName + "_timestamp",
                    stream.str(),
                    false);
      RF_DEBUG("Received message that preceded the most recent pose reset. Ignoring...");

      return;
    }

    RF_DEBUG("------ RosFilter::odometryCallback (" << topicName << ") ------\n" << "Odometry message:\n" << *msg);

    if (poseCallbackData.updateSum_ > 0)
    {
      // Grab the pose portion of the message and pass it to the poseCallback
      geometry_msgs::PoseWithCovarianceStamped *posPtr = new geometry_msgs::PoseWithCovarianceStamped();
      posPtr->header = msg->header;
      posPtr->pose = msg->pose;  // Entire pose object, also copies covariance

      geometry_msgs::PoseWithCovarianceStampedConstPtr pptr(posPtr);
      poseCallback(pptr, poseCallbackData, worldFrameId_, false);
    }

    if (twistCallbackData.updateSum_ > 0)
    {
      // Grab the twist portion of the message and pass it to the twistCallback
      geometry_msgs::TwistWithCovarianceStamped *twistPtr = new geometry_msgs::TwistWithCovarianceStamped();
      twistPtr->header = msg->header;
      twistPtr->header.frame_id = msg->child_frame_id;
      twistPtr->twist = msg->twist;  // Entire twist object, also copies covariance

      geometry_msgs::TwistWithCovarianceStampedConstPtr tptr(twistPtr);
      twistCallback(tptr, twistCallbackData, baseLinkFrameId_);
    }

    RF_DEBUG("\n----- /RosFilter::odometryCallback (" << topicName << ") ------\n");
  }

  template<typename T>
  void RosFilter<T>::poseCallback(const geometry_msgs::PoseWithCovarianceStamped::ConstPtr &msg,
                                  const CallbackData &callbackData,
                                  const std::string &targetFrame,
                                  const bool imuData)
  {
    const std::string &topicName = callbackData.topicName_;

    // If we've just reset the filter, then we want to ignore any messages
    // that arrive with an older timestamp
    if (msg->header.stamp <= lastSetPoseTime_)
    {
      std::stringstream stream;
      stream << "The " << topicName << " message has a timestamp equal to or before the last filter reset, " <<
                "this message will be ignored. This may indicate an empty or bad timestamp. (message time: " <<
                msg->header.stamp.toSec() << ")";
      addDiagnostic(diagnostic_msgs::DiagnosticStatus::WARN,
                    topicName + "_timestamp",
                    stream.str(),
                    false);
      return;
    }

    RF_DEBUG("------ RosFilter::poseCallback (" << topicName << ") ------\n" <<
             "Pose message:\n" << *msg);

    // Put the initial value in the lastMessagTimes_ for this variable if it's empty
    if (lastMessageTimes_.count(topicName) == 0)
    {
      lastMessageTimes_.insert(std::pair<std::string, ros::Time>(topicName, msg->header.stamp));
    }

    // Make sure this message is newer than the last one
    if (msg->header.stamp >= lastMessageTimes_[topicName])
    {
      RF_DEBUG("Update vector for " << topicName << " is:\n" << callbackData.updateVector_);

      Eigen::VectorXd measurement(STATE_SIZE);
      Eigen::MatrixXd measurementCovariance(STATE_SIZE, STATE_SIZE);

      measurement.setZero();
      measurementCovariance.setZero();

      // Make sure we're actually updating at least one of these variables
      std::vector<int> updateVectorCorrected = callbackData.updateVector_;

      // Prepare the pose data for inclusion in the filter
      if (preparePose(msg,
                      topicName,
                      targetFrame,
                      callbackData.differential_,
                      callbackData.relative_,
                      imuData,
                      updateVectorCorrected,
                      measurement,
                      measurementCovariance))
      {
        // Store the measurement. Add a "pose" suffix so we know what kind of measurement
        // we're dealing with when we debug the core filter logic.
        enqueueMeasurement(topicName,
                           measurement,
                           measurementCovariance,
                           updateVectorCorrected,
                           callbackData.rejectionThreshold_,
                           msg->header.stamp);

        RF_DEBUG("Enqueued new measurement for " << topicName << "\n");
      }
      else
      {
        RF_DEBUG("Did *not* enqueue measurement for " << topicName << "\n");
      }

      lastMessageTimes_[topicName] = msg->header.stamp;

      RF_DEBUG("Last message time for " << topicName << " is now " <<
        lastMessageTimes_[topicName] << "\n");
    }
    else
    {
      std::stringstream stream;
      stream << "The " << topicName << " message has a timestamp before that of the previous message received," <<
                " this message will be ignored. This may indicate a bad timestamp. (message time: " <<
                msg->header.stamp.toSec() << ")";
      addDiagnostic(diagnostic_msgs::DiagnosticStatus::WARN,
                    topicName + "_timestamp",
                    stream.str(),
                    false);

      RF_DEBUG("Message is too old. Last message time for " << topicName << " is "
               << lastMessageTimes_[topicName] << ", current message time is "
               << msg->header.stamp << ".\n");
    }

    RF_DEBUG("\n----- /RosFilter::poseCallback (" << topicName << ") ------\n");
  }

  template<typename T>
  void RosFilter<T>::run()
  {
    ros::Time::init();

    loadParams();

    if (printDiagnostics_)
    {
      diagnosticUpdater_.add("Filter diagnostic updater", this, &RosFilter<T>::aggregateDiagnostics);
    }

    // Set up the frequency diagnostic
    double minFrequency = frequency_ - 2;
    double maxFrequency = frequency_ + 2;
    diagnostic_updater::HeaderlessTopicDiagnostic freqDiag("odometry/filtered",
                                                           diagnosticUpdater_,
                                                           diagnostic_updater::FrequencyStatusParam(&minFrequency,
                                                                                                    &maxFrequency,
                                                                                                    0.1, 10));

    // We may need to broadcast a different transform than
    // the one we've already calculated.
    tf2::Transform mapOdomTrans;
    tf2::Transform odomBaseLinkTrans;
    geometry_msgs::TransformStamped mapOdomTransMsg;
    ros::Time curTime;
    ros::Time lastDiagTime = ros::Time::now();

    // Clear out the transforms
    worldBaseLinkTransMsg_.transform = tf2::toMsg(tf2::Transform::getIdentity());
    mapOdomTransMsg.transform = tf2::toMsg(tf2::Transform::getIdentity());

    // Publisher
    ros::Publisher positionPub = nh_.advertise<nav_msgs::Odometry>("odometry/filtered", 20);
    tf2_ros::TransformBroadcaster worldTransformBroadcaster;

    // Optional acceleration publisher
    ros::Publisher accelPub;
    if (publishAcceleration_)
    {
      accelPub = nh_.advertise<geometry_msgs::AccelWithCovarianceStamped>("accel/filtered", 20);
    }

    ros::Rate loop_rate(frequency_);

    while (ros::ok())
    {
      // The spin will call all the available callbacks and enqueue
      // their received measurements
      ros::spinOnce();
      curTime = ros::Time::now();

      // Now we'll integrate any measurements we've received
      integrateMeasurements(curTime);

      // Get latest state and publish it
      nav_msgs::Odometry filteredPosition;

      if (getFilteredOdometryMessage(filteredPosition))
      {
        worldBaseLinkTransMsg_.header.stamp = filteredPosition.header.stamp + tfTimeOffset_;
        worldBaseLinkTransMsg_.header.frame_id = filteredPosition.header.frame_id;
        worldBaseLinkTransMsg_.child_frame_id = filteredPosition.child_frame_id;

        worldBaseLinkTransMsg_.transform.translation.x = filteredPosition.pose.pose.position.x;
        worldBaseLinkTransMsg_.transform.translation.y = filteredPosition.pose.pose.position.y;
        worldBaseLinkTransMsg_.transform.translation.z = filteredPosition.pose.pose.position.z;
        worldBaseLinkTransMsg_.transform.rotation = filteredPosition.pose.pose.orientation;

        // If the worldFrameId_ is the odomFrameId_ frame, then we can just send the transform. If the
        // worldFrameId_ is the mapFrameId_ frame, we'll have some work to do.
        if (publishTransform_)
        {
          if (filteredPosition.header.frame_id == odomFrameId_)
          {
            worldTransformBroadcaster.sendTransform(worldBaseLinkTransMsg_);
          }
          else if (filteredPosition.header.frame_id == mapFrameId_)
          {
            try
            {
              tf2::Transform worldBaseLinkTrans;
              tf2::fromMsg(worldBaseLinkTransMsg_.transform, worldBaseLinkTrans);

              tf2::fromMsg(tfBuffer_.lookupTransform(baseLinkFrameId_, odomFrameId_, ros::Time(0)).transform,
                           odomBaseLinkTrans);

              /*
               * First, see these two references:
               * http://wiki.ros.org/tf/Overview/Using%20Published%20Transforms#lookupTransform
               * http://wiki.ros.org/geometry/CoordinateFrameConventions#Transform_Direction
               * We have a transform from mapFrameId_->baseLinkFrameId_, but it would actually transform
               * a given pose from baseLinkFrameId_->mapFrameId_. We then used lookupTransform, whose
               * first two arguments are target frame and source frame, to get a transform from
               * baseLinkFrameId_->odomFrameId_. However, this transform would actually transform data
               * from odomFrameId_->baseLinkFrameId_. Now imagine that we have a position in the
               * mapFrameId_ frame. First, we multiply it by the inverse of the
               * mapFrameId_->baseLinkFrameId, which will transform that data from mapFrameId_ to
               * baseLinkFrameId_. Now we want to go from baseLinkFrameId_->odomFrameId_, but the
               * transform we have takes data from odomFrameId_->baseLinkFrameId_, so we need its
               * inverse as well. We have now transformed our data from mapFrameId_ to odomFrameId_.
               * However, if we want other users to be able to do the same, we need to broadcast
               * the inverse of that entire transform.
              */

              mapOdomTrans.mult(worldBaseLinkTrans, odomBaseLinkTrans);

              mapOdomTransMsg.transform = tf2::toMsg(mapOdomTrans);
              mapOdomTransMsg.header.stamp = filteredPosition.header.stamp + tfTimeOffset_;
              mapOdomTransMsg.header.frame_id = mapFrameId_;
              mapOdomTransMsg.child_frame_id = odomFrameId_;

              worldTransformBroadcaster.sendTransform(mapOdomTransMsg);
            }
            catch(...)
            {
              ROS_ERROR_STREAM_DELAYED_THROTTLE(5.0, "Could not obtain transform from "
                                                << odomFrameId_ << "->" << baseLinkFrameId_);
            }
          }
          else
          {
            ROS_ERROR_STREAM("Odometry message frame_id was " << filteredPosition.header.frame_id <<
                             ", expected " << mapFrameId_ << " or " << odomFrameId_);
          }
        }

        // Fire off the position and the transform
        positionPub.publish(filteredPosition);

        if (printDiagnostics_)
        {
          freqDiag.tick();
        }
      }

      // Publish the acceleration if desired and filter is initialized
      geometry_msgs::AccelWithCovarianceStamped filteredAcceleration;
      if (publishAcceleration_ && getFilteredAccelMessage(filteredAcceleration))
      {
        accelPub.publish(filteredAcceleration);
      }

      /* Diagnostics can behave strangely when playing back from bag
       * files and using simulated time, so we have to check for
       * time suddenly moving backwards as well as the standard
       * timeout criterion before publishing. */
      double diagDuration = (curTime - lastDiagTime).toSec();
      if (printDiagnostics_ && (diagDuration >= diagnosticUpdater_.getPeriod() || diagDuration < 0.0))
      {
        diagnosticUpdater_.force_update();
        lastDiagTime = curTime;
      }

      // Clear out expired history data
      if (smoothLaggedData_)
      {
        clearExpiredHistory(filter_.getLastMeasurementTime() - historyLength_);
      }

      if (!loop_rate.sleep())
      {
        ROS_WARN_STREAM("Failed to meet update rate! Try decreasing the rate, limiting "
                        "sensor output frequency, or limiting the number of sensors.");
      }
    }
  }

  template<typename T>
  void RosFilter<T>::setPoseCallback(const geometry_msgs::PoseWithCovarianceStamped::ConstPtr &msg)
  {
    RF_DEBUG("------ RosFilter::setPoseCallback ------\nPose message:\n" << *msg);

    std::string topicName("setPose");

    // Get rid of any initial poses (pretend we've never had a measurement)
    initialMeasurements_.clear();
    previousMeasurements_.clear();
    previousMeasurementCovariances_.clear();

    // Clear out the measurement queue so that we don't immediately undo our
    // reset.
    while (!measurementQueue_.empty() && ros::ok())
    {
      measurementQueue_.pop();
    }

    ros::getGlobalCallbackQueue()->clear();
    filterStateHistory_.clear();
    measurementHistory_.clear();

    // Also set the last set pose time, so we ignore all messages
    // that occur before it
    lastSetPoseTime_ = msg->header.stamp;

    // Set the state vector to the reported pose
    Eigen::VectorXd measurement(STATE_SIZE);
    Eigen::MatrixXd measurementCovariance(STATE_SIZE, STATE_SIZE);
    std::vector<int> updateVector(STATE_SIZE, true);

    // We only measure pose variables, so initialize the vector to 0
    measurement.setZero();

    // Set this to the identity and let the message reset it
    measurementCovariance.setIdentity();
    measurementCovariance *= 1e-6;

    // Prepare the pose data (really just using this to transform it into the target frame).
    // Twist data is going to get zeroed out.
    preparePose(msg, topicName, worldFrameId_, false, false, false, updateVector, measurement, measurementCovariance);

    // For the state
    filter_.setState(measurement);
    filter_.setEstimateErrorCovariance(measurementCovariance);

    filter_.setLastMeasurementTime(ros::Time::now().toSec());
    filter_.setLastUpdateTime(ros::Time::now().toSec());

    RF_DEBUG("\n------ /RosFilter::setPoseCallback ------\n");
  }

  template<typename T>
  bool RosFilter<T>::setPoseSrvCallback(robot_localization::SetPose::Request& request,
                          robot_localization::SetPose::Response&)
  {
    geometry_msgs::PoseWithCovarianceStamped::Ptr msg;
    msg = boost::make_shared<geometry_msgs::PoseWithCovarianceStamped>(request.pose);
    setPoseCallback(msg);

    return true;
  }

  template<typename T>
  void RosFilter<T>::twistCallback(const geometry_msgs::TwistWithCovarianceStamped::ConstPtr &msg,
                                   const CallbackData &callbackData,
                                   const std::string &targetFrame)
  {
    const std::string &topicName = callbackData.topicName_;

    // If we've just reset the filter, then we want to ignore any messages
    // that arrive with an older timestamp
    if (msg->header.stamp <= lastSetPoseTime_)
    {
      std::stringstream stream;
      stream << "The " << topicName << " message has a timestamp equal to or before the last filter reset, " <<
                "this message will be ignored. This may indicate an empty or bad timestamp. (message time: " <<
                msg->header.stamp.toSec() << ")";
      addDiagnostic(diagnostic_msgs::DiagnosticStatus::WARN,
                    topicName + "_timestamp",
                    stream.str(),
                    false);
      return;
    }

    RF_DEBUG("------ RosFilter::twistCallback (" << topicName << ") ------\n"
             "Twist message:\n" << *msg);

    if (lastMessageTimes_.count(topicName) == 0)
    {
      lastMessageTimes_.insert(std::pair<std::string, ros::Time>(topicName, msg->header.stamp));
    }

    // Make sure this message is newer than the last one
    if (msg->header.stamp >= lastMessageTimes_[topicName])
    {
      RF_DEBUG("Update vector for " << topicName << " is:\n" << callbackData.updateVector_);

      Eigen::VectorXd measurement(STATE_SIZE);
      Eigen::MatrixXd measurementCovariance(STATE_SIZE, STATE_SIZE);

      measurement.setZero();
      measurementCovariance.setZero();

      // Make sure we're actually updating at least one of these variables
      std::vector<int> updateVectorCorrected = callbackData.updateVector_;

      // Prepare the twist data for inclusion in the filter
      if (prepareTwist(msg, topicName, targetFrame, updateVectorCorrected, measurement, measurementCovariance))
      {
        // Store the measurement. Add a "twist" suffix so we know what kind of measurement
        // we're dealing with when we debug the core filter logic.
        enqueueMeasurement(topicName,
                           measurement,
                           measurementCovariance,
                           updateVectorCorrected,
                           callbackData.rejectionThreshold_,
                           msg->header.stamp);

        RF_DEBUG("Enqueued new measurement for " << topicName << "_twist\n");
      }
      else
      {
        RF_DEBUG("Did *not* enqueue measurement for " << topicName << "_twist\n");
      }

      lastMessageTimes_[topicName] = msg->header.stamp;

      RF_DEBUG("Last message time for " << topicName << " is now " <<
        lastMessageTimes_[topicName] << "\n");
    }
    else
    {
      std::stringstream stream;
      stream << "The " << topicName << " message has a timestamp before that of the previous message received," <<
                " this message will be ignored. This may indicate a bad timestamp. (message time: " <<
                msg->header.stamp.toSec() << ")";
      addDiagnostic(diagnostic_msgs::DiagnosticStatus::WARN,
                    topicName + "_timestamp",
                    stream.str(),
                    false);

      RF_DEBUG("Message is too old. Last message time for " << topicName << " is " << lastMessageTimes_[topicName] <<
        ", current message time is " << msg->header.stamp << ".\n");
    }

    RF_DEBUG("\n----- /RosFilter::twistCallback (" << topicName << ") ------\n");
  }

  template<typename T>
  void RosFilter<T>::addDiagnostic(const int errLevel,
                                   const std::string &topicAndClass,
                                   const std::string &message,
                                   const bool staticDiag)
  {
    if (staticDiag)
    {
      staticDiagnostics_[topicAndClass] = message;
      staticDiagErrorLevel_ = std::max(staticDiagErrorLevel_, errLevel);
    }
    else
    {
      dynamicDiagnostics_[topicAndClass] = message;
      dynamicDiagErrorLevel_ = std::max(dynamicDiagErrorLevel_, errLevel);
    }
  }

  template<typename T>
  void RosFilter<T>::aggregateDiagnostics(diagnostic_updater::DiagnosticStatusWrapper &wrapper)
  {
    wrapper.clear();
    wrapper.clearSummary();

    int maxErrLevel = std::max(staticDiagErrorLevel_, dynamicDiagErrorLevel_);

    // Report the overall status
    switch (maxErrLevel)
    {
      case diagnostic_msgs::DiagnosticStatus::ERROR:
        wrapper.summary(maxErrLevel,
                        "Erroneous data or settings detected for a robot_localization state estimation node.");
        break;
      case diagnostic_msgs::DiagnosticStatus::WARN:
        wrapper.summary(maxErrLevel,
                        "Potentially erroneous data or settings detected for "
                        "a robot_localization state estimation node.");
        break;
      case diagnostic_msgs::DiagnosticStatus::STALE:
        wrapper.summary(maxErrLevel,
                        "The state of the robot_localization state estimation node is stale.");
        break;
      case diagnostic_msgs::DiagnosticStatus::OK:
        wrapper.summary(maxErrLevel,
                        "The robot_localization state estimation node appears to be functioning properly.");
        break;
      default:
        break;
    }

    // Aggregate all the static messages
    for (std::map<std::string, std::string>::iterator diagIt = staticDiagnostics_.begin();
        diagIt != staticDiagnostics_.end();
        ++diagIt)
    {
      wrapper.add(diagIt->first, diagIt->second);
    }

    // Aggregate all the dynamic messages, then clear them
    for (std::map<std::string, std::string>::iterator diagIt = dynamicDiagnostics_.begin();
        diagIt != dynamicDiagnostics_.end();
        ++diagIt)
    {
      wrapper.add(diagIt->first, diagIt->second);
    }
    dynamicDiagnostics_.clear();

    // Reset the warning level for the dynamic diagnostic messages
    dynamicDiagErrorLevel_ = diagnostic_msgs::DiagnosticStatus::OK;
  }

  template<typename T>
  void RosFilter<T>::copyCovariance(const double *arr,
                                    Eigen::MatrixXd &covariance,
                                    const std::string &topicName,
                                    const std::vector<int> &updateVector,
                                    const size_t offset,
                                    const size_t dimension)
  {
    for (size_t i = 0; i < dimension; i++)
    {
      for (size_t j = 0; j < dimension; j++)
      {
        covariance(i, j) = arr[dimension * i + j];

        if (printDiagnostics_)
        {
          std::string iVar = stateVariableNames_[offset + i];

          if (covariance(i, j) > 1e3 && (updateVector[offset  + i] || updateVector[offset  + j]))
          {
            std::string jVar = stateVariableNames_[offset + j];

            std::stringstream stream;
            stream << "The covariance at position (" << dimension * i + j << "), which corresponds to " <<
                (i == j ? iVar + " variance" : iVar + " and " + jVar + " covariance") <<
                ", the value is extremely large (" << covariance(i, j) << "), but the update vector for " <<
                (i == j ? iVar : iVar + " and/or " + jVar) << " is set to true. This may produce undesirable results.";

            addDiagnostic(diagnostic_msgs::DiagnosticStatus::WARN,
                          topicName + "_covariance",
                          stream.str(),
                          false);
          }
          else if (updateVector[i] && i == j && covariance(i, j) == 0)
          {
            std::stringstream stream;
            stream << "The covariance at position (" << dimension * i + j << "), which corresponds to " <<
                       iVar << " variance, was zero. This will be replaced with a small value to maintain filter "
                       "stability, but should be corrected at the message origin node.";

            addDiagnostic(diagnostic_msgs::DiagnosticStatus::WARN,
                          topicName + "_covariance",
                          stream.str(),
                          false);
          }
          else if (updateVector[i] && i == j && covariance(i, j) < 0)
          {
            std::stringstream stream;
            stream << "The covariance at position (" << dimension * i + j <<
                      "), which corresponds to " << iVar << " variance, was negative. This will be replaced with a "
                      "small positive value to maintain filter stability, but should be corrected at the message "
                      "origin node.";

            addDiagnostic(diagnostic_msgs::DiagnosticStatus::WARN,
                          topicName + "_covariance",
                          stream.str(),
                          false);
          }
        }
      }
    }
  }

  template<typename T>
  void RosFilter<T>::copyCovariance(const Eigen::MatrixXd &covariance,
                                 double *arr,
                                 const size_t dimension)
  {
    for (size_t i = 0; i < dimension; i++)
    {
      for (size_t j = 0; j < dimension; j++)
      {
        arr[dimension * i + j] = covariance(i, j);
      }
    }
  }

  template<typename T>
  std::vector<int> RosFilter<T>::loadUpdateConfig(const std::string &topicName)
  {
    XmlRpc::XmlRpcValue topicConfig;
    std::vector<int> updateVector(STATE_SIZE, 0);
    std::string topicConfigName = topicName + "_config";

    try
    {
      nhLocal_.getParam(topicConfigName, topicConfig);

      ROS_ASSERT(topicConfig.getType() == XmlRpc::XmlRpcValue::TypeArray);

      if (topicConfig.size() != STATE_SIZE)
      {
        ROS_WARN_STREAM("Configuration vector for " << topicConfigName << " should have 15 entries.");
      }

      for (int i = 0; i < topicConfig.size(); i++)
      {
        // The double cast looks strange, but we'll get exceptions if we
        // remove the cast to bool. vector<bool> is discouraged, so updateVector
        // uses integers.
        updateVector[i] = static_cast<int>(static_cast<bool>(topicConfig[i]));
      }
    }
    catch (XmlRpc::XmlRpcException &e)
    {
      ROS_FATAL_STREAM("Could not read sensor update configuration for topic " << topicName <<
                       " (type: " << topicConfig.getType() << ", expected: " << XmlRpc::XmlRpcValue::TypeArray
                       << "). Error was " << e.getMessage() << "\n");
    }

    return updateVector;
  }

  template<typename T>
  bool RosFilter<T>::prepareAcceleration(const sensor_msgs::Imu::ConstPtr &msg,
                           const std::string &topicName,
                           const std::string &targetFrame,
                           std::vector<int> &updateVector,
                           Eigen::VectorXd &measurement,
                           Eigen::MatrixXd &measurementCovariance)
  {
    RF_DEBUG("------ RosFilter::prepareAcceleration (" << topicName << ") ------\n");

    // 1. Get the measurement into a vector
    tf2::Vector3 accTmp(msg->linear_acceleration.x,
                        msg->linear_acceleration.y,
                        msg->linear_acceleration.z);

    // Set relevant header info
    std::string msgFrame = (msg->header.frame_id == "" ? baseLinkFrameId_ : msg->header.frame_id);

    // 2. robot_localization lets users configure which variables from the sensor should be
    //    fused with the filter. This is specified at the sensor level. However, the data
    //    may go through transforms before being fused with the state estimate. In that case,
    //    we need to know which of the transformed variables came from the pre-transformed
    //    "approved" variables (i.e., the ones that had "true" in their xxx_config parameter).
    //    To do this, we create a pose from the original upate vector, which contains only
    //    zeros and ones. This pose goes through the same transforms as the measurement. The
    //    non-zero values that result will be used to modify the updateVector.
    tf2::Matrix3x3 maskAcc(updateVector[StateMemberAx], 0, 0,
                           0, updateVector[StateMemberAy], 0,
                           0, 0, updateVector[StateMemberAz]);

    // 3. We'll need to rotate the covariance as well
    Eigen::MatrixXd covarianceRotated(ACCELERATION_SIZE, ACCELERATION_SIZE);
    covarianceRotated.setZero();

    this->copyCovariance(&(msg->linear_acceleration_covariance[0]),
                         covarianceRotated,
                         topicName,
                         updateVector,
                         POSITION_A_OFFSET,
                         ACCELERATION_SIZE);

    RF_DEBUG("Original measurement as tf object: " << accTmp <<
             "\nOriginal update vector:\n" << updateVector <<
             "\nOriginal covariance matrix:\n" << covarianceRotated << "\n");

    // 4. We need to transform this into the target frame (probably base_link)
    // It's unlikely that we'll get a velocity measurement in another frame, but
    // we have to handle the situation.
    tf2::Transform targetFrameTrans;
    bool canTransform = RosFilterUtilities::lookupTransformSafe(tfBuffer_,
                                                                targetFrame,
                                                                msgFrame,
                                                                msg->header.stamp,
                                                                tfTimeout_,
                                                                targetFrameTrans);

    if (canTransform)
    {
      // We don't know if the user has already handled the removal
      // of normal forces, so we use a parameter
      if (removeGravitationalAcc_[topicName])
      {
        tf2::Vector3 normAcc(0, 0, gravitationalAcc_);
        tf2::Quaternion curAttitude;
        tf2::Transform trans;

        if(::fabs(msg->orientation_covariance[0] + 1) < 1e-9)
        {
          // Imu message contains no orientation, so we should use orientation
          // from filter state to transform and remove acceleration
          const Eigen::VectorXd &state = filter_.getState();
          tf2::Vector3 stateTmp(state(StateMemberRoll),
                                state(StateMemberPitch),
                                state(StateMemberYaw));
          // transform state orientation to IMU frame
          tf2::Transform imuFrameTrans;
          RosFilterUtilities::lookupTransformSafe(tfBuffer_,
                                                  msgFrame,
                                                  targetFrame,
                                                  msg->header.stamp,
                                                  tfTimeout_,
                                                  imuFrameTrans);
          stateTmp = imuFrameTrans.getBasis() * stateTmp;
          curAttitude.setRPY(stateTmp.getX(), stateTmp.getY(), stateTmp.getZ());
        }
        else
        {
          tf2::fromMsg(msg->orientation, curAttitude);
        }
        trans.setRotation(curAttitude);
        tf2::Vector3 rotNorm = trans.getBasis().inverse() * normAcc;
        accTmp.setX(accTmp.getX() - rotNorm.getX());
        accTmp.setY(accTmp.getY() - rotNorm.getY());
        accTmp.setZ(accTmp.getZ() - rotNorm.getZ());

        RF_DEBUG("Orientation is " << curAttitude <<
                 "Acceleration due to gravity is " << rotNorm <<
                 "After removing acceleration due to gravity, acceleration is " << accTmp << "\n");
      }

      // Transform to correct frame
      // @todo: This needs to take into account offsets from the origin. Right now,
      // it assumes that if the sensor is placed at some non-zero offset from the
      // vehicle's center, that the vehicle turns with constant velocity. This needs
      // to be something like
      // accTmp = targetFrameTrans.getBasis() * accTmp - targetFrameTrans.getOrigin().cross(rotation_acceleration);
      // We can get rotational acceleration by differentiating the rotational velocity
      // (if it's available)
      accTmp = targetFrameTrans.getBasis() * accTmp;
      maskAcc = targetFrameTrans.getBasis() * maskAcc;

      // Now use the mask values to determine which update vector values should be true
      updateVector[StateMemberAx] = static_cast<int>(
        maskAcc.getRow(StateMemberAx - POSITION_A_OFFSET).length() >= 1e-6);
      updateVector[StateMemberAy] = static_cast<int>(
        maskAcc.getRow(StateMemberAy - POSITION_A_OFFSET).length() >= 1e-6);
      updateVector[StateMemberAz] = static_cast<int>(
        maskAcc.getRow(StateMemberAz - POSITION_A_OFFSET).length() >= 1e-6);

      RF_DEBUG(msg->header.frame_id << "->" << targetFrame << " transform:\n" << targetFrameTrans <<
               "\nAfter applying transform to " << targetFrame << ", update vector is:\n" << updateVector <<
               "\nAfter applying transform to " << targetFrame << ", measurement is:\n" << accTmp << "\n");

      // 5. Now rotate the covariance: create an augmented
      // matrix that contains a 3D rotation matrix in the
      // upper-left and lower-right quadrants, and zeros
      // elsewhere
      tf2::Matrix3x3 rot(targetFrameTrans.getRotation());
      Eigen::MatrixXd rot3d(ACCELERATION_SIZE, ACCELERATION_SIZE);
      rot3d.setIdentity();

      for (size_t rInd = 0; rInd < ACCELERATION_SIZE; ++rInd)
      {
        rot3d(rInd, 0) = rot.getRow(rInd).getX();
        rot3d(rInd, 1) = rot.getRow(rInd).getY();
        rot3d(rInd, 2) = rot.getRow(rInd).getZ();
      }

      // Carry out the rotation
      covarianceRotated = rot3d * covarianceRotated.eval() * rot3d.transpose();

      RF_DEBUG("Transformed covariance is \n" << covarianceRotated << "\n");

      // 6. Store our corrected measurement and covariance
      measurement(StateMemberAx) = accTmp.getX();
      measurement(StateMemberAy) = accTmp.getY();
      measurement(StateMemberAz) = accTmp.getZ();

      // Copy the covariances
      measurementCovariance.block(POSITION_A_OFFSET, POSITION_A_OFFSET, ACCELERATION_SIZE, ACCELERATION_SIZE) =
        covarianceRotated.block(0, 0, ACCELERATION_SIZE, ACCELERATION_SIZE);

      // 7. Handle 2D mode
      if (twoDMode_)
      {
        forceTwoD(measurement, measurementCovariance, updateVector);
      }
    }
    else
    {
      RF_DEBUG("Could not transform measurement into " << targetFrame << ". Ignoring...\n");
    }

    RF_DEBUG("\n----- /RosFilter::prepareAcceleration(" << topicName << ") ------\n");

    return canTransform;
  }

  template<typename T>
  bool RosFilter<T>::preparePose(const geometry_msgs::PoseWithCovarianceStamped::ConstPtr &msg,
                                 const std::string &topicName,
                                 const std::string &targetFrame,
                                 const bool differential,
                                 const bool relative,
                                 const bool imuData,
                                 std::vector<int> &updateVector,
                                 Eigen::VectorXd &measurement,
                                 Eigen::MatrixXd &measurementCovariance)
  {
    bool retVal = false;

    RF_DEBUG("------ RosFilter::preparePose (" << topicName << ") ------\n");

    // 1. Get the measurement into a tf-friendly transform (pose) object
    tf2::Stamped<tf2::Transform> poseTmp;

    // We'll need this later for storing this measurement for differential integration
    tf2::Transform curMeasurement;

    // Handle issues where frame_id data is not filled out properly
    // @todo: verify that this is necessary still. New IMU handling may
    // have rendered this obsolete.
    std::string finalTargetFrame;
    if (targetFrame == "" && msg->header.frame_id == "")
    {
      // Blank target and message frames mean we can just
      // use our world_frame
      finalTargetFrame = worldFrameId_;
      poseTmp.frame_id_ = finalTargetFrame;
    }
    else if (targetFrame == "")
    {
      // A blank target frame means we shouldn't bother
      // transforming the data
      finalTargetFrame = msg->header.frame_id;
      poseTmp.frame_id_ = finalTargetFrame;
    }
    else
    {
      // Otherwise, we should use our target frame
      finalTargetFrame = targetFrame;
      poseTmp.frame_id_ = (differential ? finalTargetFrame : msg->header.frame_id);
    }

    RF_DEBUG("Final target frame for " << topicName << " is " << finalTargetFrame << "\n");

    poseTmp.stamp_ = msg->header.stamp;

    // Fill out the position data
    poseTmp.setOrigin(tf2::Vector3(msg->pose.pose.position.x,
                                   msg->pose.pose.position.y,
                                   msg->pose.pose.position.z));

    tf2::Quaternion orientation;

    // Handle bad (empty) quaternions
    if (msg->pose.pose.orientation.x == 0 && msg->pose.pose.orientation.y == 0 &&
       msg->pose.pose.orientation.z == 0 && msg->pose.pose.orientation.w == 0)
    {
      orientation.setValue(0.0, 0.0, 0.0, 1.0);

      if (updateVector[StateMemberRoll] || updateVector[StateMemberPitch] || updateVector[StateMemberYaw])
      {
        std::stringstream stream;
        stream << "The " << topicName << " message contains an invalid orientation quaternion, " <<
                  "but its configuration is such that orientation data is being used. Correcting...";

        addDiagnostic(diagnostic_msgs::DiagnosticStatus::WARN,
                      topicName + "_orientation",
                      stream.str(),
                      false);
      }
    }
    else
    {
      tf2::fromMsg(msg->pose.pose.orientation, orientation);
    }

    // Fill out the orientation data
    poseTmp.setRotation(orientation);

    // 2. Get the target frame transformation
    tf2::Transform targetFrameTrans;
    bool canTransform = RosFilterUtilities::lookupTransformSafe(tfBuffer_,
                                                                finalTargetFrame,
                                                                poseTmp.frame_id_,
                                                                poseTmp.stamp_,
                                                                tfTimeout_,
                                                                targetFrameTrans);

    // 3. Make sure we can work with this data before carrying on
    if (canTransform)
    {
      /* 4. robot_localization lets users configure which variables from the sensor should be
       *    fused with the filter. This is specified at the sensor level. However, the data
       *    may go through transforms before being fused with the state estimate. In that case,
       *    we need to know which of the transformed variables came from the pre-transformed
       *    "approved" variables (i.e., the ones that had "true" in their xxx_config parameter).
       *    To do this, we construct matrices using the update vector values on the diagonals,
       *    pass this matrix through the rotation, and use the length of each row to determine
       *    the transformed update vector. The process is slightly different for IMUs, as the
       *    coordinate frame transform is really the base_link->imu_frame transform, and not
       *    a transform from some other world-fixed frame (even though the IMU data itself *is*
       *    reported in a world fixed frame). */
      tf2::Matrix3x3 maskPosition(updateVector[StateMemberX], 0, 0,
                                  0, updateVector[StateMemberY], 0,
                                  0, 0, updateVector[StateMemberZ]);

      tf2::Matrix3x3 maskOrientation(updateVector[StateMemberRoll], 0, 0,
                                     0, updateVector[StateMemberPitch], 0,
                                     0, 0, updateVector[StateMemberYaw]);

      if (imuData)
      {
        /* We have to treat IMU orientation data differently. Even though we are dealing with pose
         * data when we work with orientations, for IMUs, the frame_id is the frame in which the
         * sensor is mounted, and not the coordinate frame of the IMU. Imagine an IMU that is mounted
         * facing sideways. The pitch in the IMU frame becomes roll for the vehicle. This means that
         * we need to rotate roll and pitch angles by the IMU's mounting yaw offset, and we must apply
         * similar treatment to its update mask and covariance. */

        double dummy, yaw;
        targetFrameTrans.getBasis().getRPY(dummy, dummy, yaw);
        tf2::Matrix3x3 transTmp;
        transTmp.setRPY(0.0, 0.0, yaw);

        maskPosition = transTmp * maskPosition;
        maskOrientation = transTmp * maskOrientation;
      }
      else
      {
        maskPosition = targetFrameTrans.getBasis() * maskPosition;
        maskOrientation = targetFrameTrans.getBasis() * maskOrientation;
      }

      // Now copy the mask values back into the update vector: any row with a significant vector length
      // indicates that we want to set that variable to true in the update vector.
      updateVector[StateMemberX] = static_cast<int>(
        maskPosition.getRow(StateMemberX - POSITION_OFFSET).length() >= 1e-6);
      updateVector[StateMemberY] = static_cast<int>(
        maskPosition.getRow(StateMemberY - POSITION_OFFSET).length() >= 1e-6);
      updateVector[StateMemberZ] = static_cast<int>(
        maskPosition.getRow(StateMemberZ - POSITION_OFFSET).length() >= 1e-6);
      updateVector[StateMemberRoll] = static_cast<int>(
        maskOrientation.getRow(StateMemberRoll - ORIENTATION_OFFSET).length() >= 1e-6);
      updateVector[StateMemberPitch] = static_cast<int>(
        maskOrientation.getRow(StateMemberPitch - ORIENTATION_OFFSET).length() >= 1e-6);
      updateVector[StateMemberYaw] = static_cast<int>(
        maskOrientation.getRow(StateMemberYaw - ORIENTATION_OFFSET).length() >= 1e-6);

      // 5a. We'll need to rotate the covariance as well. Create a container and copy over the
      // covariance data
      Eigen::MatrixXd covariance(POSE_SIZE, POSE_SIZE);
      covariance.setZero();
      copyCovariance(&(msg->pose.covariance[0]), covariance, topicName, updateVector, POSITION_OFFSET, POSE_SIZE);

      // 5b. Now rotate the covariance: create an augmented matrix that
      // contains a 3D rotation matrix in the upper-left and lower-right
      // quadrants, with zeros elsewhere.
      tf2::Matrix3x3 rot;
      Eigen::MatrixXd rot6d(POSE_SIZE, POSE_SIZE);
      rot6d.setIdentity();
      Eigen::MatrixXd covarianceRotated;

      if (imuData)
      {
        // Apply the same special logic to the IMU covariance rotation
        double dummy, yaw;
        targetFrameTrans.getBasis().getRPY(dummy, dummy, yaw);
        rot.setRPY(0.0, 0.0, yaw);
      }
      else
      {
        rot.setRotation(targetFrameTrans.getRotation());
      }

      for (size_t rInd = 0; rInd < POSITION_SIZE; ++rInd)
      {
        rot6d(rInd, 0) = rot.getRow(rInd).getX();
        rot6d(rInd, 1) = rot.getRow(rInd).getY();
        rot6d(rInd, 2) = rot.getRow(rInd).getZ();
        rot6d(rInd+POSITION_SIZE, 3) = rot.getRow(rInd).getX();
        rot6d(rInd+POSITION_SIZE, 4) = rot.getRow(rInd).getY();
        rot6d(rInd+POSITION_SIZE, 5) = rot.getRow(rInd).getZ();
      }

      // Now carry out the rotation
      covarianceRotated = rot6d * covariance * rot6d.transpose();

      RF_DEBUG("After rotating into the " << finalTargetFrame <<
               " frame, covariance is \n" << covarianceRotated <<  "\n");

      /* 6a. For IMU data, the transform that we get is the transform from the body
       * frame of the robot (e.g., base_link) to the mounting frame of the robot. It
       * is *not* the coordinate frame in which the IMU orientation data is reported.
       * If the IMU is mounted in a non-neutral orientation, we need to remove those
       * offsets, and then we need to potentially "swap" roll and pitch.
       * Note that this transform does NOT handle NED->ENU conversions. Data is assumed
       * to be in the ENU frame when it is received.
       * */
      if (imuData)
      {
        // First, convert the transform and measurement rotation to RPY
        // @todo: There must be a way to handle this with quaternions. Need to look into it.
        double rollOffset = 0;
        double pitchOffset = 0;
        double yawOffset = 0;
        double roll = 0;
        double pitch = 0;
        double yaw = 0;
        RosFilterUtilities::quatToRPY(targetFrameTrans.getRotation(), rollOffset, pitchOffset, yawOffset);
        RosFilterUtilities::quatToRPY(poseTmp.getRotation(), roll, pitch, yaw);

        // 6b. Apply the offset (making sure to bound them), and throw them in a vector
        tf2::Vector3 rpyAngles(FilterUtilities::clampRotation(roll - rollOffset),
                               FilterUtilities::clampRotation(pitch - pitchOffset),
                               FilterUtilities::clampRotation(yaw - yawOffset));

        // 6c. Now we need to rotate the roll and pitch by the yaw offset value.
        // Imagine a case where an IMU is mounted facing sideways. In that case
        // pitch for the IMU's world frame is roll for the robot.
        tf2::Matrix3x3 mat;
        mat.setRPY(0.0, 0.0, yawOffset);
        rpyAngles = mat * rpyAngles;
        poseTmp.getBasis().setRPY(rpyAngles.getX(), rpyAngles.getY(), rpyAngles.getZ());

        // We will use this target transformation later on, but
        // we've already transformed this data as if the IMU
        // were mounted neutrall on the robot, so we can just
        // make the transform the identity.
        targetFrameTrans.setIdentity();
      }

      // 7. Two cases: if we're in differential mode, we need to generate a twist
      // message. Otherwise, we just transform it to the target frame.
      if (differential)
      {
        bool success = false;

        // We're going to be playing with poseTmp, so store it,
        // as we'll need to save its current value for the next
        // measurement.
        curMeasurement = poseTmp;

        // Make sure we have previous measurements to work with
        if (previousMeasurements_.count(topicName) > 0 && previousMeasurementCovariances_.count(topicName) > 0)
        {
          // 7a. If we are carrying out differential integration and
          // we have a previous measurement for this sensor,then we
          // need to apply the inverse of that measurement to this new
          // measurement to produce a "delta" measurement between the two.
          // Even if we're not using all of the variables from this sensor,
          // we need to use the whole measurement to determine the delta
          // to the new measurement
          tf2::Transform prevMeasurement = previousMeasurements_[topicName];
          poseTmp.setData(prevMeasurement.inverseTimes(poseTmp));

          RF_DEBUG("Previous measurement:\n" << previousMeasurements_[topicName] <<
                   "\nAfter removing previous measurement, measurement delta is:\n" << poseTmp << "\n");

          // 7b. Now we we have a measurement delta in the frame_id of the
          // message, but we want that delta to be in the target frame, so
          // we need to apply the rotation of the target frame transform.
          targetFrameTrans.setOrigin(tf2::Vector3(0.0, 0.0, 0.0));
          poseTmp.mult(targetFrameTrans, poseTmp);

          RF_DEBUG("After rotating to the target frame, measurement delta is:\n" << poseTmp << "\n");

          // 7c. Now use the time difference from the last message to compute
          // translational and rotational velocities
          double dt = msg->header.stamp.toSec() - lastMessageTimes_[topicName].toSec();
          double xVel = poseTmp.getOrigin().getX() / dt;
          double yVel = poseTmp.getOrigin().getY() / dt;
          double zVel = poseTmp.getOrigin().getZ() / dt;

          double rollVel = 0;
          double pitchVel = 0;
          double yawVel = 0;

          RosFilterUtilities::quatToRPY(poseTmp.getRotation(), rollVel, pitchVel, yawVel);
          rollVel /= dt;
          pitchVel /= dt;
          yawVel /= dt;

          RF_DEBUG("Previous message time was " << lastMessageTimes_[topicName].toSec() <<
                   ", current message time is " << msg->header.stamp.toSec() << ", delta is " <<
                   dt << ", velocity is (vX, vY, vZ): (" << xVel << ", " << yVel << ", " << zVel <<
                   ")\n" << "(vRoll, vPitch, vYaw): (" << rollVel << ", " << pitchVel << ", " <<
                   yawVel << ")\n");

          // 7d. Fill out the velocity data in the message
          geometry_msgs::TwistWithCovarianceStamped *twistPtr = new geometry_msgs::TwistWithCovarianceStamped();
          twistPtr->header = msg->header;
          twistPtr->header.frame_id = baseLinkFrameId_;
          twistPtr->twist.twist.linear.x = xVel;
          twistPtr->twist.twist.linear.y = yVel;
          twistPtr->twist.twist.linear.z = zVel;
          twistPtr->twist.twist.angular.x = rollVel;
          twistPtr->twist.twist.angular.y = pitchVel;
          twistPtr->twist.twist.angular.z = yawVel;
          std::vector<int> twistUpdateVec(STATE_SIZE, false);
          std::copy(updateVector.begin() + POSITION_OFFSET,
                    updateVector.begin() + POSE_SIZE,
                    twistUpdateVec.begin() + POSITION_V_OFFSET);
          std::copy(twistUpdateVec.begin(), twistUpdateVec.end(), updateVector.begin());
          geometry_msgs::TwistWithCovarianceStampedConstPtr ptr(twistPtr);

          // 7e. Now rotate the previous covariance for this measurement to get it
          // into the target frame, and add the current measurement's rotated covariance
          // to the previous measurement's rotated covariance, and multiply by the time delta.
          Eigen::MatrixXd prevCovarRotated = rot6d * previousMeasurementCovariances_[topicName] * rot6d.transpose();
          covarianceRotated = (covarianceRotated.eval() + prevCovarRotated) * dt;
          copyCovariance(covarianceRotated, &(twistPtr->twist.covariance[0]), POSE_SIZE);

          RF_DEBUG("Previous measurement covariance:\n" << previousMeasurementCovariances_[topicName] <<
                   "\nPrevious measurement covariance rotated:\n" << prevCovarRotated <<
                   "\nFinal twist covariance:\n" << covarianceRotated << "\n");

          // Now pass this on to prepareTwist, which will convert it to the required frame
          success = prepareTwist(ptr,
                                 topicName + "_twist",
                                 twistPtr->header.frame_id,
                                 updateVector,
                                 measurement,
                                 measurementCovariance);
        }

        // 7f. Update the previous measurement and measurement covariance
        previousMeasurements_[topicName] = curMeasurement;
        previousMeasurementCovariances_[topicName] = covariance;

        retVal = success;
      }
      else
      {
        // 7g. If we're in relative mode, remove the initial measurement
        if (relative)
        {
          if (initialMeasurements_.count(topicName) == 0)
          {
            initialMeasurements_.insert(std::pair<std::string, tf2::Transform>(topicName, poseTmp));
          }

          tf2::Transform initialMeasurement = initialMeasurements_[topicName];
          poseTmp.setData(initialMeasurement.inverseTimes(poseTmp));
        }

        // 7h. Apply the target frame transformation to the pose object.
        poseTmp.mult(targetFrameTrans, poseTmp);
        poseTmp.frame_id_ = finalTargetFrame;

        // 7i. Finally, copy everything into our measurement and covariance objects
        measurement(StateMemberX) = poseTmp.getOrigin().x();
        measurement(StateMemberY) = poseTmp.getOrigin().y();
        measurement(StateMemberZ) = poseTmp.getOrigin().z();

        // The filter needs roll, pitch, and yaw values instead of quaternions
        double roll, pitch, yaw;
        RosFilterUtilities::quatToRPY(poseTmp.getRotation(), roll, pitch, yaw);
        measurement(StateMemberRoll) = roll;
        measurement(StateMemberPitch) = pitch;
        measurement(StateMemberYaw) = yaw;

        measurementCovariance.block(0, 0, POSE_SIZE, POSE_SIZE) = covarianceRotated.block(0, 0, POSE_SIZE, POSE_SIZE);

        // 8. Handle 2D mode
        if (twoDMode_)
        {
          forceTwoD(measurement, measurementCovariance, updateVector);
        }

        retVal = true;
      }
    }
    else
    {
      retVal = false;

      RF_DEBUG("Could not transform measurement into " << finalTargetFrame << ". Ignoring...");
    }

    RF_DEBUG("\n----- /RosFilter::preparePose (" << topicName << ") ------\n");

    return retVal;
  }

  template<typename T>
  bool RosFilter<T>::prepareTwist(const geometry_msgs::TwistWithCovarianceStamped::ConstPtr &msg,
                               const std::string &topicName,
                               const std::string &targetFrame,
                               std::vector<int> &updateVector,
                               Eigen::VectorXd &measurement,
                               Eigen::MatrixXd &measurementCovariance)
  {
    RF_DEBUG("------ RosFilter::prepareTwist (" << topicName << ") ------\n");

    // 1. Get the measurement into two separate vector objects.
    tf2::Vector3 twistLin(msg->twist.twist.linear.x,
                          msg->twist.twist.linear.y,
                          msg->twist.twist.linear.z);
    tf2::Vector3 measTwistRot(msg->twist.twist.angular.x,
                              msg->twist.twist.angular.y,
                              msg->twist.twist.angular.z);

    // 1a. This sensor may or may not measure rotational velocity. Regardless,
    // if it measures linear velocity, then later on, we'll need to remove "false"
    // linear velocity resulting from angular velocity and the translational offset
    // of the sensor from the vehicle origin.
    const Eigen::VectorXd &state = filter_.getState();
    tf2::Vector3 stateTwistRot(state(StateMemberVroll),
                               state(StateMemberVpitch),
                               state(StateMemberVyaw));

    // Determine the frame_id of the data
    std::string msgFrame = (msg->header.frame_id == "" ? targetFrame : msg->header.frame_id);

    // 2. robot_localization lets users configure which variables from the sensor should be
    //    fused with the filter. This is specified at the sensor level. However, the data
    //    may go through transforms before being fused with the state estimate. In that case,
    //    we need to know which of the transformed variables came from the pre-transformed
    //    "approved" variables (i.e., the ones that had "true" in their xxx_config parameter).
    //    To do this, we construct matrices using the update vector values on the diagonals,
    //    pass this matrix through the rotation, and use the length of each row to determine
    //    the transformed update vector.
    tf2::Matrix3x3 maskLin(updateVector[StateMemberVx], 0, 0,
                           0, updateVector[StateMemberVy], 0,
                           0, 0, updateVector[StateMemberVz]);

    tf2::Matrix3x3 maskRot(updateVector[StateMemberVroll], 0, 0,
                           0, updateVector[StateMemberVpitch], 0,
                           0, 0, updateVector[StateMemberVyaw]);

    // 3. We'll need to rotate the covariance as well
    Eigen::MatrixXd covarianceRotated(TWIST_SIZE, TWIST_SIZE);
    covarianceRotated.setZero();

    copyCovariance(&(msg->twist.covariance[0]),
                   covarianceRotated,
                   topicName,
                   updateVector,
                   POSITION_V_OFFSET,
                   TWIST_SIZE);

    RF_DEBUG("Original measurement as tf object:\nLinear: " << twistLin <<
             "Rotational: " << measTwistRot <<
             "\nOriginal update vector:\n" << updateVector <<
             "\nOriginal covariance matrix:\n" << covarianceRotated << "\n");

    // 4. We need to transform this into the target frame (probably base_link)
    tf2::Transform targetFrameTrans;
    bool canTransform = RosFilterUtilities::lookupTransformSafe(tfBuffer_,
                                                                targetFrame,
                                                                msgFrame,
                                                                msg->header.stamp,
                                                                tfTimeout_,
                                                                targetFrameTrans);

    if (canTransform)
    {
      // Transform to correct frame. Note that we can get linear velocity
      // as a result of the sensor offset and rotational velocity
      measTwistRot = targetFrameTrans.getBasis() * measTwistRot;
      twistLin = targetFrameTrans.getBasis() * twistLin + targetFrameTrans.getOrigin().cross(stateTwistRot);
      maskLin = targetFrameTrans.getBasis() * maskLin;
      maskRot = targetFrameTrans.getBasis() * maskRot;

      // Now copy the mask values back into the update vector
      updateVector[StateMemberVx] = static_cast<int>(
        maskLin.getRow(StateMemberVx - POSITION_V_OFFSET).length() >= 1e-6);
      updateVector[StateMemberVy] = static_cast<int>(
        maskLin.getRow(StateMemberVy - POSITION_V_OFFSET).length() >= 1e-6);
      updateVector[StateMemberVz] = static_cast<int>(
        maskLin.getRow(StateMemberVz - POSITION_V_OFFSET).length() >= 1e-6);
      updateVector[StateMemberVroll] = static_cast<int>(
        maskRot.getRow(StateMemberVroll - ORIENTATION_V_OFFSET).length() >= 1e-6);
      updateVector[StateMemberVpitch] = static_cast<int>(
        maskRot.getRow(StateMemberVpitch - ORIENTATION_V_OFFSET).length() >= 1e-6);
      updateVector[StateMemberVyaw] = static_cast<int>(
        maskRot.getRow(StateMemberVyaw - ORIENTATION_V_OFFSET).length() >= 1e-6);

      RF_DEBUG(msg->header.frame_id << "->" << targetFrame << " transform:\n" << targetFrameTrans <<
               "\nAfter applying transform to " << targetFrame << ", update vector is:\n" << updateVector <<
               "\nAfter applying transform to " << targetFrame << ", measurement is:\n" <<
               "Linear: " << twistLin << "Rotational: " << measTwistRot << "\n");

      // 5. Now rotate the covariance: create an augmented
      // matrix that contains a 3D rotation matrix in the
      // upper-left and lower-right quadrants, and zeros
      // elsewhere
      tf2::Matrix3x3 rot(targetFrameTrans.getRotation());
      Eigen::MatrixXd rot6d(TWIST_SIZE, TWIST_SIZE);
      rot6d.setIdentity();

      for (size_t rInd = 0; rInd < POSITION_SIZE; ++rInd)
      {
        rot6d(rInd, 0) = rot.getRow(rInd).getX();
        rot6d(rInd, 1) = rot.getRow(rInd).getY();
        rot6d(rInd, 2) = rot.getRow(rInd).getZ();
        rot6d(rInd+POSITION_SIZE, 3) = rot.getRow(rInd).getX();
        rot6d(rInd+POSITION_SIZE, 4) = rot.getRow(rInd).getY();
        rot6d(rInd+POSITION_SIZE, 5) = rot.getRow(rInd).getZ();
      }

      // Carry out the rotation
      covarianceRotated = rot6d * covarianceRotated.eval() * rot6d.transpose();

      RF_DEBUG("Transformed covariance is \n" << covarianceRotated << "\n");

      // 6. Store our corrected measurement and covariance
      measurement(StateMemberVx) = twistLin.getX();
      measurement(StateMemberVy) = twistLin.getY();
      measurement(StateMemberVz) = twistLin.getZ();
      measurement(StateMemberVroll) = measTwistRot.getX();
      measurement(StateMemberVpitch) = measTwistRot.getY();
      measurement(StateMemberVyaw) = measTwistRot.getZ();

      // Copy the covariances
      measurementCovariance.block(POSITION_V_OFFSET, POSITION_V_OFFSET, TWIST_SIZE, TWIST_SIZE) =
        covarianceRotated.block(0, 0, TWIST_SIZE, TWIST_SIZE);

      // 7. Handle 2D mode
      if (twoDMode_)
      {
        forceTwoD(measurement, measurementCovariance, updateVector);
      }
    }
    else
    {
      RF_DEBUG("Could not transform measurement into " << targetFrame << ". Ignoring...");
    }

    RF_DEBUG("\n----- /RosFilter::prepareTwist (" << topicName << ") ------\n");

    return canTransform;
  }

  template<typename T>
  void RosFilter<T>::saveFilterState(FilterBase& filter)
  {
    FilterStatePtr state = FilterStatePtr(new FilterState());
    state->state_ = Eigen::VectorXd(filter.getState());
    state->estimateErrorCovariance_ = Eigen::MatrixXd(filter.getEstimateErrorCovariance());
    state->lastMeasurementTime_ = filter.getLastMeasurementTime();
    state->latestControl_ = Eigen::VectorXd(filter.getControl());
    state->latestControlTime_ = filter.getControlTime();
    filterStateHistory_.push_back(state);
    RF_DEBUG("Saved state with timestamp " << std::setprecision(20) << state->lastMeasurementTime_ <<
             " to history. " << filterStateHistory_.size() << " measurements are in the queue.\n");
  }

  template<typename T>
  bool RosFilter<T>::revertTo(const double time)
  {
    RF_DEBUG("\n----- RosFilter::revertTo -----\n");
    RF_DEBUG("\nRequested time was " << std::setprecision(20) << time << "\n")

    // Walk back through the queue until we reach a filter state whose time stamp is less than or equal to the requested time.
    // Since every saved state after that time will be overwritten/corrected, we can pop from the queue.
    while (!filterStateHistory_.empty() && filterStateHistory_.back()->lastMeasurementTime_ > time)
    {
      filterStateHistory_.pop_back();
    }

    // The state and measurement histories are stored at the same time, so if we have insufficient state history, we
    // will also have insufficient measurement history.
    if (filterStateHistory_.empty())
    {
      RF_DEBUG("Insufficient history to revert to time " << time << "\n");

      return false;
    }

    // Reset filter to the latest state from the queue.
    const FilterStatePtr &state = filterStateHistory_.back();
    filter_.setState(state->state_);
    filter_.setEstimateErrorCovariance(state->estimateErrorCovariance_);
    filter_.setLastMeasurementTime(state->lastMeasurementTime_);

    RF_DEBUG("Reverted to state with time " << state->lastMeasurementTime_ << "\n");

    // Repeat for measurements, but push every measurement onto the measurement queue as we go
    int restored_measurements = 0;
    while (!measurementHistory_.empty() && measurementHistory_.back()->time_ > time)
    {
      measurementQueue_.push(measurementHistory_.back());
      measurementHistory_.pop_back();
      restored_measurements++;
    }

    RF_DEBUG("Restored " << restored_measurements << " to measurement queue.\n");

    RF_DEBUG("\n----- /RosFilter::revertTo\n");

    return true;
  }

  template<typename T>
  void RosFilter<T>::clearExpiredHistory(const double cutOffTime)
  {
    RF_DEBUG("\n----- RosFilter::clearExpiredHistory -----" <<
             "\nCutoff time is " << cutOffTime << "\n");

    int poppedMeasurements = 0;
    int poppedStates = 0;

    while (!measurementHistory_.empty() && measurementHistory_.front()->time_ < cutOffTime)
    {
      measurementHistory_.pop_front();
      poppedMeasurements++;
    }

    while (!filterStateHistory_.empty() && filterStateHistory_.front()->lastMeasurementTime_ < cutOffTime)
    {
      filterStateHistory_.pop_front();
      poppedStates++;
    }

    RF_DEBUG("\nPopped " << poppedMeasurements << " measurements and " <<
             poppedStates << " states from their respective queues." <<
             "\n---- /RosFilter::clearExpiredHistory ----\n" );
  }
}  // namespace RobotLocalization

// Instantiations of classes is required when template class code
// is placed in a .cpp file.
template class RobotLocalization::RosFilter<RobotLocalization::Ekf>;
template class RobotLocalization::RosFilter<RobotLocalization::Ukf>;<|MERGE_RESOLUTION|>--- conflicted
+++ resolved
@@ -859,12 +859,8 @@
              "\nacceleration_limits are " << accelerationLimits <<
              "\nacceleration_gains are " << accelerationGains <<
              "\ndeceleration_limits are " << decelerationLimits <<
-<<<<<<< HEAD
-             "\ndeceleration_gains are " << decelerationLimits <<
+             "\ndeceleration_gains are " << decelerationGains <<
              "\ninitial state is " << filter_.getState() <<
-=======
-             "\ndeceleration_gains are " << decelerationGains <<
->>>>>>> 3c7521fb
              "\ndynamic_process_noise_covariance is " << (dynamicProcessNoiseCovariance ? "true" : "false") <<
              "\nprint_diagnostics is " << (printDiagnostics_ ? "true" : "false") << "\n");
 
